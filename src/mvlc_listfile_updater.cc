--- conflicted
+++ resolved
@@ -17,80 +17,6 @@
 using namespace mesytec;
 using namespace mesytec::mvme;
 
-<<<<<<< HEAD
-class PeriodicEventTrimmer
-{
-    public:
-        // Removes most of the periodic event1 data from the ReadoutBuffer.
-        // Attempts to keep one event per second.
-        // Expects the buffer to contain full readout frames or ethernet
-        // packets only.
-        void trimBuffer(mvlc::ReadoutBuffer &workBuffer);
-
-    private:
-        mvlc::ReadoutBuffer tmpBuffer = mvlc::ReadoutBuffer(Megabytes(1));
-        // 1 s = 1e9 ns; divide by the 16ns timer period and subtract 1.
-        // Skipping that many events will keep one per second.
-        const size_t EventSkipCount = 1e9 / 16.0 - 1;
-        const size_t currentSkipCount = 0;
-};
-
-void PeriodicEventTrimmer::trimBuffer(mvlc::ReadoutBuffer &workBuffer)
-{
-    using namespace mesytec::mvlc;
-
-    tmpBuffer.clear();
-    auto view = workBuffer.viewU32();
-
-    auto copy_to_tmp_update_view = [this, &view] (const u32 *data, size_t size)
-    {
-        tmpBuffer.ensureFreeSpace(size);
-        std::memcpy(tmpBuffer.data() + tmpBuffer.used(), data, size);
-        tmpBuffer.use(size);
-        view.remove_prefix(size);
-    };
-
-    while (!view.empty())
-    {
-        u32 header = view[0];
-
-        if (get_frame_type(header) == frame_headers::SystemEvent)
-        {
-            copy_to_tmp_update_view(view.data(), 1u + extract_frame_info(header).len);
-            continue;
-        }
-
-        assert(view.size() >= eth::HeaderWords);
-        // This is going to get tricky...
-
-        u32 header2 = view[1];
-        eth::PayloadHeaderInfo ethHdrs{ header, header2 };
-        size_t packetWords = eth::HeaderWords + ethHdrs.dataWordCount();
-
-        if (view.size() >= packetWords)
-        {
-            if (ethHdrs.isNextHeaderPointerPresent())
-            {
-                u32 frameHeader = view[eth::HeaderWords + ethHdrs.nextHeaderPointer()];
-                cout << fmt::format(
-                    "frameHeader: 0x{:08X} @{}",
-                    frameHeader, (void *)(view.data() + eth::HeaderWords + ethHdrs.nextHeaderPointer()) ) << endl;
-                copy_to_tmp_update_view(view.data(), packetWords);
-            }
-            else // leave the packet intact ignoring frames cut at packet boundaries...
-            {
-                copy_to_tmp_update_view(view.data(), packetWords);
-            }
-        }
-        else
-        {
-                copy_to_tmp_update_view(view.data(), view.size());
-        }
-    }
-}
-
-=======
->>>>>>> 368805e1
 int main(int argc, char *argv[])
 {
     QCoreApplication app(argc, argv);
@@ -133,27 +59,10 @@
         zipReader.openArchive(listfileHandle.inputFilename.toStdString());
         auto readHandle = zipReader.openEntry(listfileHandle.listfileFilename.toStdString());
 
-<<<<<<< HEAD
-        // read the preamble and print out some details
-        auto preamble = mvlc::listfile::read_preamble(*readHandle);
-
-        cout << "preamble.magic=" << preamble.magic << endl;
-        cout << "preamble.#systemEvents=" << preamble.systemEvents.size() << endl;
-
-        for (const auto &sysEvent: preamble.systemEvents)
-        {
-            cout << "preamble.systemEvent.type="
-                << mvlc::system_event_type_to_string(sysEvent.type) << endl;
-
-            cout << "preamble.systemEvent.size(words)="
-                << sysEvent.contents.size() / sizeof(u32) << endl;
-        }
-=======
         // Read and skip past the preamble so that we do not read it again in the
         // loop below.
         auto preamble = mvlc::listfile::read_preamble(*readHandle);
         readHandle->seek(preamble.endOffset);
->>>>>>> 368805e1
 
         // Create and open the output listfile
         cout << "Opening " << outputFilename.toStdString() << " for writing" << endl;
@@ -178,8 +87,6 @@
         PeriodicEventTrimmer trimmer;
 
         // Main loop copying data from readHandle to writeHandle.
-        // Note: the buffer fixup step can be skipped if no processing is done
-        // during the copy process.
         while (true)
         {
             size_t bytesRead = readHandle->read(
@@ -192,22 +99,6 @@
 
             counters.totalBytesRead += bytesRead;
 
-<<<<<<< HEAD
-            // Buffer cleanup so that we do not have incomplete frames in the
-            // workBuffer.
-            mvlc::fixup_buffer(
-                mvlcCrateConfig.connectionType,
-                workBuffer, previousData);
-
-            // Do any processing here.
-            if (mvlcCrateConfig.connectionType == mvlc::ConnectionType::ETH)
-            {
-                trimmer.trimBuffer(workBuffer);
-            }
-
-            // Write to the output file
-=======
->>>>>>> 368805e1
             counters.totalBytesWritten += writeHandle->write(
                 workBuffer.data(), workBuffer.used());
 

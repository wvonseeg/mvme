.. index:: Changelog, Changes

##################################################
Changelog
##################################################

<<<<<<< HEAD
Version 1.11-rc
---------------

* Support for new MVLC firmware FW0037 features:

  - The 4 new StackTimer units can now be used to create periodic readout events
    without having to use ``TriggerResource`` and ``StackStart`` units.

  - New event trigger condition to activate command stacks on one of the master
    trigger signals.

  - The total number of MVLC command stacks has been raised from 8 to 16, so now
    15 command stacks are available for readout events.

* mvlc:

  - The default Trigger I/O script is now empty as the previous default script
    was confusing.

  - Remember last connected ETH hostname and other settings when switching
    controller types.

  - Add more utility VME scripts for the MVLC related to multicrate master/slave
    handling.

* histo1d: log scale plotting and stat calculation fixes

* Only attempt to connect to VME controllers once instead of multiple times to
  reduce log spam and wait time in case of errors.

* Crash fix with old mvmelst formatted data and multi event splitting.
=======
Version 1.10.4
--------------

* analysis: Fix bug leading to ExportSink output files being truncated on listfile load.
>>>>>>> 04db17cd

Version 1.10.3
--------------

* mvlc: Fix ``mblts`` and ``mbltsfifo`` commands producing broken readout stacks.

* analysis:

  - correctly set the output limits of the ``Previous Value`` operator

  - allow toggling between scientific and full number display in the "Show
    Parameters" window.

Version 1.10.2
--------------

* Fix large values for listfile split size and split duration being truncated.

Version 1.10.1
--------------

* Add the prometheus+grafana docker-compose project to the binary packages
  (extras/metrics).

Version 1.10.0
--------------

* new: filter listfiles based on analysis conditions. Produces MVLC_USB
  formatted output listfiles.

* new: prometheus metrics for the MVLC readout and the analysis. Metrics
  are exposed on port 13802 by default.

* vme_templates: Updated VMMR template. Merge vmmr and vmmr_1ns variants.

* MVLC Trigger IO: fixes for the LUT simulation code (FW0036 related).

* analysis: conditions now output 0.0 if false instead of invalid_param()/NaN.
  Allows to track condition true/false and total counts in a single 1d
  histogram.

* bugfixes: empty listfile filename display, uninitialized data in multi_event_splitter

Version 1.9.2
-------------

* mvlc: abort daq start sequence on error in trigger io init.

* histo2d: enable slicing only for 2d histos, not for 1d array views

Version 1.9.1
-------------

* vme_script: Add new ``mvme_require_version`` command: software side check of
  minimum mvme version required to run the script.

* MVLC Trigger IO

  - Add ``mvme_require_version 1.9.1`` at the top of the script.
    Older versions cannot parse the updated format (``mvlc_stack_begin/end``
    blocks) correctly. They will now error out due to the unknown
    ``mvme_require_version`` command.

  - Trigger IO script exec fixes: the standard ``run_script`` function is now
    used to run the script.

* mvlc: Fix bogus value of ``moduleData.hasDynamic`` in mvlc_readout_parser.

Version 1.9.0
-------------

* Major mesytec-mvlc update for MVLC FW0036 and later:

  - MVLC now supports the FIFO flag for block reads. The
    ``mvlc_set_address_inc_mode`` command has been removed. New VME Script
    commands have been added instead (see below).

  - Larger command stack uploads are now possible. The stack is uploaded in
    parts. The max size of each part depends on the transport being used: ETH is
    limited by the max UDP packet size, USB by MVLC internal buffer sizes.

* vme_script: Implement new commands for 2eSST fifo and memory block reads:
  ``2esstfifo``, ``2esstsfifo``, ``2esstmem``, ``2esstsmem``.

* vme_script: Better error handling and log output for MVLC inline stacks.

* MVLC Trigger IO: unit initialization is now wrapped in ``mvlc_stack_begin/end``
  blocks to get atomic init behavior. This means executing the Trigger IO script
  won't interfere with the DSO or active readouts that are using the Trigger IO
  system. This change also speeds up execution of the Trigger IO init script.
  Note: the Trigger IO script has to be regenerated via the GUI for this change
  to take effect!

* vme_script: Better error handling and log output for MVLC inline stacks
  (``mvlc_stack_begin/end``).

* MVLC Trigger IO: unit initialization is now wrapped in ``mvlc_stack_begin/end``
  blocks to get atomic init behavior. This means executing the Trigger IO script
  won't interfere with the DSO or active readouts that are using the Trigger IO
  system. This change also speeds up execution of the Trigger IO init script.
  Note: the Trigger IO script has to be regenerated via the GUI for this change
  to take effect!

* MVLC DSO

  - Fix DSO readout returning early before having received a trigger.

  - DSO readout does not use an internal timeout anymore. This means
    pulses with very long interval times can now be reliably sampled.

  - Rework the UI: can now enter measurement duration instead of post-trigger
    time. Max measurement duration is limited to 65500 ns by the MVLC.

  - Plot: Fix issue where the trigger edge was not aligned with the 0
    coordinate.

* Implement 2D Histogram slicing. Works for X and Y and uses the currently
  visible area. The slices are opened in a new 1D histogram window.

* vme_templates: Add hardware id checks for mesytec modules similar to MDPP-16
  firmware type checks.

* Merge PR from wvonseeg to make the sparse ExportSink python code work with
  python-3.10.

* Use FIFO block reads in VME Debug Widget.


Version 1.8.2
-------------
* Better fix for the EventServer reconnect race: clients are not disconnected
  anymore when loading listfiles or switching VME controllers. Also remove the
  sleep from mvme_jsonrpc_replay.py

* Readd the ``mvme.sh`` script to directly start mvme with the correct env
  variables set. Note: mvme.sh sources the ``initMVME`` script to setup the
  environment.

Version 1.8.1
-------------

* mvme_root_client: Abort if the DAQ run/replay is already in progress whenn
  connecting. Can be disabled by passing "run-in-progress-is-ok" on the command
  line.

* mvme_jsonrpc_replay.py: Sleep between loading a listfile and starting the
  replay. This works around a race where the mvme_root_client was not connected
  yet but the replay was already running.

Version 1.8.0
-------------

* [mesytec-mvlc]

  - mvlc_eth: Do not send a frame to the data pipe when connecting. This way
    ongoing readouts won't be redirected when a second process connects to the
    MVLC.

  - eth and usb: Do not reset the stack trigger registers when connecting. It
    made reading back the last trigger configuration impossible. Now only the DAQ
    mode register is written when requested via disableTriggersOnConnect().

  - New SplitZipReader to replay from split listfiles stored across multiple zip
    archives. To consumers it looks like the data came from a single file.

    Replaying all parts from a split listfile is done in the 'listfile browser
    (ctrl+4)' by checking 'replay all parts' before opening the first part that
    should be replayed.

* [vme_templates] Update integration parameter ranges for MDPP-16/32-QDC

* When a listfile is opened do not try to auto connect to the VME controller.

* Updates to the JSON-RPC listfile handling methods: 'loadAnalyis',
  'keepHistoContents' and 'replayAllParts' are now explicit parameters to the
  respective methods.

* The Qt Assistant binary is now again contained with the linux package.


Version 1.7.2-1
---------------

* Use current workspace directory as the starting point for MVLC CrateConfig
  exports.

Version 1.7.2
-------------

* Fix mvme_root_client compilation issue against root 6.22.06

* New JSON-RPC remote control methods for loading analysis configs and opening
  listfiles.

  extras/mvme_jsonrpc_replay.py shows how to replay from a list of input
  listmode files while accumulating into the same analysis.

* Close projection plots when the parent h2d plot is closed.

* Better error logging in multi_event_splitter.

* Fix 'read_to_accu' missing the 'late' flag when exporting a VMEConfig to
  mesytec-mvlc CrateConfig.

Version 1.7.1
-------------

* [analysis]

  - Show module/group names in readout parser debug.

  - Improve histo stats widget table formatting and show the RMS value of each
    column.

  - Fix 1D histo statistics not following the zoom under Windows.

  - Clear 2D histograms when their subrange was modified.

  - Replace the histo resolution slider with a combo box.

  - Interval condition can now exclude/ignore specific intervals from affecting
    the conditions result.

  - Many improvements to graphical interval/polygon condition editing.

  - Dependency Graph View now starts editing data sources on double-click.

  - Fix a source of frequent crashes when modifying the analysis (periodic histo
    counter updates).

* [vme_templates]

  - Slightly improve the bus_time filters for VMMR modules

  - Calibrate mesytec vme module timestamps to µs.

* [mvlc]

  - DSO plot and logic updates (recommended to use MVLC Firmware FW0031 or later).

  - Start/stop the DSO using a single stack transaction instead of multiple individual
    commands. Fixes issues when the DSO is running while the Triger IO script is being
    written to the MVLC.

* [doc]

  - Update to the "Manual ARP setup" section for the MVLC.

* [packaging]

  - Add missing graphviz dependencies to the linux packages.

Version 1.7.0
-------------

* [vme_script]

  - Breaking change: spaces are not allowed in variables names anymore. The UI
    now also rejects attempts to uses spaces in variable names.

  - Can now place complete vme_script command lines in variables, e.g.: ::

        set readout_cmd "mbltfifo a32 0x0100 65535"
        ${readout_cmd}

    The second line above is now correctly parsed as a **mbltfifo** command.

    Variable references can also be used on the right-hand side: ::

        set my_addr 0x1234
        set readout_cmd "mbltfifo a32 ${my_addr} 65535"
        ${readout_cmd} # Will be expanded to "mbltfifo a32 0x1234 65535"

    This process is not recursive.

* [ui]

  - Save/restore node expansion state of the VME Config tree.

  - VME script editor: add new "Run (ignore errors)" action. Useful for
    temporarily ignoring errors from VME scripts and running the script to the
    end.

  - Remove **BerrMarker** and **EoMMarker** text from buffer debut output. These
    values were only added for the VM-USB and are misleading when looking at MVLC
    buffers.

  - Show RMS value in 1d plot grid tiles.

* [mvme_root_client]

  Breaking change: improve handling of TTrees split across multiple files.

  The *TTree::SetMaxTreeSize()* can now be specified on the command line when
  recording: *--root-max-tree-size=<maxBytesPerFile>*. The default value is set
  to the ROOT default of 100000000000LL.

  Replay mode is now enabled via *--replay*. In this mode mvme_root_client now
  accepts a list of filenames instead of a single file. The filenames are used
  to create a TChain object which becomes the source for the replay data.

Version 1.6.3
-------------

* Another mvme_root_client compilation fix.

Version 1.6.2
-------------

* vme_templates: Add support for the MVHV-4 VME High Voltage Bias Supply

* Fix mvme_root_client compilation issue: do not set c++ standard in the Makefile.

* Packaging: do not package libz.so anymore.


Version 1.6.1
-------------

* [gui]

  - New feature: recover corrupted listfiles.

    If a listfile ZIP archive is corrupted due to a crash/power outage the UI
    now offers a way to attempt to recover the data when opening the corrupted
    archive.

    Recovery works by searching for the first local file header in the zip
    archive and attempting to unpack the following data. The recovery process
    also works for listfile archives containing LZ4 compressed readout data.

  - New feature: can now save/load VME event configs  to/from file

    Saving is done via the events context menu entry "Save Event to file".

    To load an event and add it as a new event use the top-level "Events" node
    context menu and select "Add Event from file".

    Saved events can also be merged into existing events: Use "Merge with Event
    from file" from the destination events context menu. This will add all
    modules from the source event to the target event. Non-system and
    non-mesytec VME Script variables defined in the source event will be added
    to the destination event. Existing variables are overwritten.

  - add "Save Script" to the VME tree context menu

  - Do not allow deleting the MVLC Trigger/IO script

  - Fix file saving logic across the GUI. The logic was flawed and could lead to
    files being overwritten.

* [vme/readout]

  - Return earlier if errors occur during the DAQ start sequence. Return points
    are: after global start scripts, after VME module init scripts and after event
    start scripts.

  - Update module template for the MDLL: init script udpates and analaysis
    filter and naming fixes.

* [analysis]

  - Implement on-the-fly histogram creation when attempting to graphically edit
    a condition that does not have a matching histogram.

  - Increase initial size of plot windows so that all toolbar buttons are
    visible (hopefully).

  - Crash fix in the ExportSink operator UI.

* [doc] Changelog was missing from PDF file in windows builds.

* [mesytec-mvlc]

  - Add a command line vme-scan-bus tool. This is in its early stages and needs
    more polish.

* Updated build system for linux binaries: Debian Stretch with glibc-2.24 is
  used with custom built gcc-10.4 and Qt-5.15.8 libraries. Deployment is done
  using 'linuxdeployqt'.

  The binaries should now run on a wider range of systems (all using
  glibc>=2.24) while still containing a modern version of Qt. A detailed list
  of glibc versions used in common distributions can be found here:
  https://repology.org/project/glibc/versions


Version 1.6.0
-------------

* [analysis]

  - Add plot grid views: configurable window for showing multiple plots in a
    grid layout.

  - Reworked the 1d histogram statistics window: it now uses a table to display
    the data and the statistics are synchronized to the zoomed area of the
    histogram widget.

  - Add multi_event_splitter counter output to the analysis info widget.

* [vme_script]

  - VME amod parsing is not case-sensitive anymore. By default the
    user/non-privileged VME amods are used but numeric amod arguments are now
    also accepted to allow full control of the amod.

  - The effective vme amod value is now logged in the output of script commands.

  - read and readabs now accept "late" in addition to "slow"

  - Improve the script level accumulator commands to make them similar to the
    MVLC accu stack commands.

* Fix VME Debug Widget block reads not working anymore (wrong VME amod was used)

* mvme now requires c++17!


Version 1.5.0
-------------

* [analysis]

  - Implemented a :ref:`condition system <analysis-condition-system>` and
    1d-interval, 2d-polygon and expression (exprtk) conditions.

  - Added a new :ref:`dependency viewer <analysis-dependency-graph>` to
    visualize data processing and active conditions.

* [vme/readout]

  - Revert a change from 1.4.9 where lowercase amod specifiers used the
    *privileged* value, while uppercase specifiers where converted to the *user*
    value. Now by default the user amods are used but numeric amod arguments can
    be given to single and block read commands for full control over the amod.

  - Add the raw VME amod value to the log output of vme script commands.

  - Add new commands for the fast 2eSST VME transfer modes:
    :ref:`2esst <vme-command-2esst>` and the word swapped version
    :ref:`2essts <vme-command-2essts>`.

  - Add new module templates for mesytec MDLL, mesytec MCPD-8_MPSD and the CAEN v1742

  - Add a new software accumulator and related functions:
    :ref:`accu_set <vme-command-accu-set>`,
    :ref:`accu_mask_rotate <vme-command-accu-mask-rotate>`,
    :ref:`accu_test <vme-command-accu-test>`

  - Update MDPP-16/32 scripts to check if the correct firmware revision is loaded.

  - Listfile filenames can now be specified using format strings (fmt library).

Version 1.4.9.5
---------------

* Bugfix release: listfile archives where missing the analysis config and log file.

Version 1.4.9.4
---------------

* Fix data rate monitoring and display when using MVLC_USB (read timeout issue)

Version 1.4.9.3
---------------

* Improved listfile filename generation: an fmt format string can now be used to
  specify the output filename. Currently the run number and the timestamp are passed
  as arguments when generating the output filename.

* Add untested templates for the CAEN v775 TDC module.

Version 1.4.9.2
---------------

* [analysis] Suppress completely empty events when using the SIS3153 controller.

Version 1.4.9
-------------
* [analysis]

  - Add a new MultiHitExtractor data source allowing to extract multiple hits
    per address.

  - Add 'Generate Histograms' context menu action to data sources and operators
    to quickly generate histograms for selected objects.

  - Raise maximum number of data sources and operators per VME event context
    from 256 to 65536.

  - Improve histo1d stats output.

* New feature: listfile splitting (MVLC only)

  When recording readout data the output listfile can now be split either based
  on file size or elapsed time. Each partial listfile ZIP archive is in itself
  a complete, valid mvme listfile and includes the VME config, analysis config
  and logged messages.

  Replaying from split listfiles currently has to be done manually for each
  part. Using the 'keep histo contents' in mvme allows to accumulate data from
  multiple (partial) listfiles into the same analysis.

* Listfile output directory can now be selected in the Workspace Settings GUI.

* Add new optional suffix part to listfile filename generation.

* New feature: VME modules can now be saved to and loaded from JSON files. This
  can be used to create custom VME modules without having to use the mvme VME
  template system.

* DAQ run number is now incremented on MVLC readout stop to represent the *next*
  run number.

* Show the original incoming data rate in the analysis window when replaying
  from listfile.

* VME Config: allow moving modules between VME Events via drag&drop.

* [mvlc]

  - Revert the MVLC readout parser simplification done in 1.4.8

    The parser now allows prefix, dynamic and suffix parts again. The parser data
    callback remains unchanged, passing the parsed data as a single pointer +
    size.

  - Fix command timeout errors with older USB2 chipsets.

  - Fix USB2 connection issues by retrying opening the device.

  - Periodically add stack error information received on the command pipe to
    recorded listfile data. Uses a new system_event::StackErrors section to
    store stack error locations, flags and counts.

  - Fix 'VME Script -> Run' in the MVLC Debug GUI

* [vme_templates]

  - Add 'stop_acquisition', 'reset_fifo' and 'readout_reset' commands to
    mesytec module reset scripts. Fixes an issue where the modules could signal
    a VME IRQ during the init sequence but before the DAQ was properly started
    with the multicast start sequence.

  - Improve Triva7 VME module templates.

* Improved VME Script Execution: log messages from commands are now immediately
  visible. Progress dialog shows progress based on number of commands.

* Fix wrong VME -> analysis module assignments when disabled VME modules are
  present in the config.

* New ZMQ publisher listfile output (MVLC only).

  Sends readout buffers through a ZMQ PUB socket. Based on code from GANIL.


Version 1.4.8.2
---------------
Raise MVLC command timeout (request/response) from 500ms to 1000ms.

Version 1.4.8.1
---------------
Make mvme build against qwt versions older than 6.2.0 again.

Version 1.4.8
-------------

* [mvlc]

  - Simplify the readout parser: modules readout data may now consist of either
    a dynamic or a fixed part instead of prefix, dynamic and suffix parts. This
    allows for a simpler callback interface for the parser.

    The previous, more complex structure can be recrated by adding multiple
    modules to the VME config, each performing either fixed size reads or a
    block transfer.

  - Add support for new features in firmware FW0021:

    * New vme_script commands to work with the MVLC stack accumulator.

      See :ref:`vme_command-mvlc_signal_accu` and the commands following it.

    * Add ability to define custom and inline MVLC stacks in VME scripts.

      See :ref:`vme_command-mvlc_stack_begin` and :ref:`vme_command-mvlc_custom_begin`.

    * The readout parser now knows about the accumulator and emulated
      accumulator block reads.

    * Support CR/CSR addressing modes.

* [analysis]

  - Improvements to the EventBuilder module. This version does work with
    non-mesytec modules being present in an event and allows to exclude modules
    from the timestamp matching algorithm.

  - Improve Histo1D 'Print Stats' output

  - Crash fix when loading a session file with unconnected histograms.


* [vme_templates]

  Add module templates for the GSI Triva 7 trigger module.

* [build]

  - Upgrade to Qt 5.15.2 and Qwt 6.2.0


Version 1.4.7
-------------

* Reopen to the last used VME config when closing a listfile.

* When saving VME/analysis config files suggest a filename based on the
  workspace directory.

* Add a ``--offline`` option to mvme which disables any connection attempts to
  the VME controller. Useful for replay-only sessions.

* Improve MVLC stack error reporting.

* Decrease number of readout buffers in-flight to reduce latency when stopping
  a run/replay.

* Various bug and crash fixes.

* [analysis]

  - Add an EventBuilder module to the analysis processing chain.

  - Fix analysis stats display when using more than 12 modules in an event.

  - Prepend the module name to analysis objects generated when adding the default filters.

* [vme_script]

  - Add support for MVLC stacks containing custom data (mvlc_custom_begin).

  - Add support for new MVLC commands in Firmware 0x0020.

* [packaging]

  - make installed files and directories group and world readable.
  - re-add the mvme.sh startup shell script to the bin/ directory.


Version 1.4.6
-------------
* [mvlc]

  - Improve immediate MVLC/VME command latency when using the DSO.
  - Trigger/IO updates

* [analysis]

  - Fix crash in the ExportSink ("File Export") operator.
  - Add CSV output option to the ExportSink.

* [vme] Change default vme amods from the privileged to the user variants.


Version 1.4.5
-------------
* Create an empty analysis when opening a workspace and no existing analysis
  could be loaded from the workspace. This fixes an issue where analysis
  objects from the previously opened workspace still existed after changing the
  workspace.

Version 1.4.4
-------------
* [vme_script] Behavior changes:

  - Do not accept octal values anymore. '010' was parsed as 8 decimal while
    '080' - which is an invalid octal literal - was parsed as a floating point
    value and interepreted as 8 decimal.

  - Floating point parsing is now only applied if the literal contains a '.'.

* [analysis] Module hit counts in the top left tree now display the count and
  rate of non-empty readout data from the module. Previously they showed all
  hits and where thus equal to parent event rate unless multi-event splitting
  was in effect.

* [vmusb] Fix readout being broken.

* Do not auto create non-existing workspace directories on startup. Instead ask
  the user to open an existing workspace or create a new one.

* Do not set default vme and analysis config file names when creating a
  workspace or no previously loaded files exist in the current workspace. This
  makes the user have to pick a name when saving each of the files and should
  make it less likely to accidentially overwrite existing configs.

Version 1.4.3
-------------
* [mvlc] Add support for the oscilloscope built into the MVLC since firmware FW0018.

* [analysis]

  - Remove the vme module assignment dialog. Instead show data sources
    belonging to unassigned modules in a hierarchy in the top left tree of the
    analysis window. Data sources can be dragged from there onto known modules
    to assign them.

  - Add static variables to the Expression Operator. These variables exist per
    operator instance and persist their values throughout a DAQ or replay run.

  - Add a ScalerOverflow operator which outputs a contiguous increasing value
    given an input value that overflows. This can be used to handle data like
    module timestamps which wrap after a certain time.

  - The RateMonitor can now display a plain value on the x axis instead of time
    values. Useful when plotting timestamp or counter values.

  - Added division to the binary equation operator.

* Better handling of vme/analysis config files when opening listfiles to reduce
  the number of instances where the vme and analysis configs diverge.

* Add print statements to the module reset vme template scripts.

Version 1.4.2
-------------

* [vme_templates]

  - Wait 500ms instead of 50ms in the reset scripts of MDPP-32_PADC/QDC

  - Update MDPP-32_QDC calibration to 16 bits

  - Do not set vme mcst address in the mvlc_timestamper ``VME Interface Settings`` script.

* [analysis]

  - Improve Rate Monitor draw performance

  - Make Rate Estimation work in projections of 2D histograms

  - Analysis session data parsing fixes

Version 1.4.1
-------------
* [vme_templates] Fix gain calculation in MDPP16-SCP ``Frontend Settings`` script.

Version 1.4.0
-------------
* [mvlc] Trigger/IO updates for firmware FW0017

  - Replace IRQ, SoftTrigger and SlaveTrigger units with the new
    TriggerResource units

  - Support the IRQ input, L1.LUT5/6 and L2.LUT2 units

  - Support Frequency Counter Mode for Counter units

  - Basic support for the Digital Storage Oscilloscpe built into the Trigger/IO
    system.

  - Crash fixes when parsing Trigger/IO scripts

* [mvlc] Updates to the DAQ Start and Stop sequence

* [vme_config] The order of Modules within an Event can now be changed via drag
  and drop.

* [analysis]

  - Performance and visual updates for the RateMonitors

  - Display directory hierarchy in Histogram and RateMonitor window titles

* [vme_templates]

  - Add the new MDPP-16/32 channel based IRQ signalling.

  - Add the 'stop acq' sequence to all module 'VME Interface Settings' scripts.
    This makes modules not produce data/triggers directly after being
    intialized but only after the 'Event DAQ Start' script has been executed.

Version 1.3.0
-------------
* [mvlc] Support MVLC ethernet readout throttling

  - Throttling is done by sending 'delay' commands to the MVLC which then adds
    small gaps between outgoing ethernet packets thus effectively limiting the
    data rate.

  - The MVLC will block the VME readout side if it cannot send out enough
    ethernet packets either due to reaching the maximum bandwidth or due to
    throttling. This behaves in the same way as USB readouts when the software
    side cannot keep up with the USB data rate.

  - The delay value is currently calculated based on the usage level of the
    readout socket receive buffer. Throttling starts at 50% buffer usage level
    and increases exponentially from there.

  This method of ethernet throttling is effective when the receiving PC cannot
  handle the incoming data rate, e.g. because it cannot compress the listfile
  fast enough. Instead of bursts of packet loss which can lead to losing big
  chunks of readout data the readout itself is slowed down, effectively
  limiting the trigger rate. The implementation does not compensate for packet
  loss caused by network switches or other network equipment.

  Throttling and socket buffer statistics are shown at the bottom of the main
  window, below the VME config tree.

* [mvlc] readout_parser fixes:
  - disabled VME modules where confusing the readout parser
  - stale data from the previous DAQ run was remaining in the buffers

* [mvlc] Updates and fixes for the trigger IO editor.

* [mvlc] When creating a new VME config a new default trigger IO setup is
  loaded. The setup provides 5 trigger inputs, 5 gated trigger outputs, a free
  trigger output and daq_start, stack_busy and readout_busy signals on the
  NIMs. The setup is intended to be used with two events: one for the readout
  and one periodic event for counter readout.

* [analysis] Allow directories, copy/paste and drag/drop for raw histograms
  (bottom-left tree view). When generating default filters and histograms for a
  module the histograms are also placed in a directory instead of being
  attached to special module nodes. When loading analysis files from previous
  versions the missing directories are automatically created.

* [analysis] Updated the multievent_splitter to work with modules which do not
  contain the length of the following event data in their header word. Instead
  the event length is determined by repeatedly trying the module header filter
  until it matches the next header or the end of the readout data is reached.

* [analysis] Updates and fixes for the RateMonitors

* [vme_templates]

  - Updates to the mesytec VMMR template.

  - Updates to the CAEN v785 template.

  - Add templates for the  CAEN V1190A Multihit TDC.

* [vme_script] add 'readabs' command

* [core] Improve the high level stopDAQ logic and resulting state updates. This in turn
  makes stopping the DAQ via JSON-RPC work reliably.

Version 1.2.1
-------------
* [analyis] Fix two crashes when using the ExportSink

Version 1.2.0
-------------
* [mvlc] Update mesytec-mvlc lib to work around an issue were MVLC_ETH was not
  able to connect under Windows 10 Build 2004.

  This issue has also been fixed in MVLC Firmware FW0008.

* [vme_templates] Add VME and analysis templates for the mesytec MDPP-16_CSI,
  MDPP-16_PADC and MDPP-32_PADC module variants.

* [vme_templates] Add templates for the MDI-2 starting from firmware FW0300.

* [vme_templates] Add files for the CAEN V830 latching scaler.

* [vme_script] Add a new 'mblts' (swapped block read) command for the MVLC
  which swaps the two 32-bit words received from MBLT64 block reads.

  This was added to the MVLC to support the CAEN V830 and possibly other
  modules which have the data words swapped compared to the mesytec modules.

* [analysis] Generate histograms and calibrations for ListfilterExtractors
  found in module analysis template files. This was added for the V830 which is
  the first template file to use ListfilterExtractors.

* [core] Add facilities for storing the log messages generated by mvme to disk:

  - All messages generated during DAQ runs (from 'DAQ start' to 'DAQ stop') are
    written to a file in the workspace 'run_logs/' directory.

    The maximum number of files kept is limited to 50. On exceeding the limit
    the oldest file is removed. Filenames are based on the current date and
    time.

    This feature was added because previously only the logs from *successful*
    DAQ starts where kept on disk (inside the listfile ZIP archive
    generated by mvme). Log contents from aborted starts had to be manually
    copied from the log window.

  - All messages generated by mvme are written to 'logs/mvme.log'. On opening a
    workspace an existing logfile is moved to 'logs/last_mvme.log' and a new
    logfile is created.

    These files contain all messages generated by mvme, even those produced
    while no DAQ run was active.

* [event_server] Use relative path for dlopen() in mvme_root_client. Attempts
  to fix an issue where the analysis.so could not be loaded on some machines.

Version 1.1.0
-------------
* MVLC support is now implemented using the mesytec-mvlc library.  Listfiles
  created by this version of mvme can be replayed using the library (e.g. the
  mini-daq-replay program).

Version 1.0.1
-------------
* [vme_templates] Add new VMMR_Monitor module intended for reading out MMR
  monitor data (power, temperature, errors).

* [vme_templates] Module templates can now specify a set of default variables
  to create when the module is instantiated.

* [vme_templates] Allow using ListFilterExtractors in module analysis templates
  in addition to MultiWordDataFilters.

* [mvlc] Update trigger io editor connection bars to reflect changes to the firmware.

* [mvlc] Fix potential data loss under very high data rates.

* [doc] Updates to the Installation section.

Version 1.0.0
-------------
* Add ability to run the data acquisition for a limited amount of time before
  automatically stopping the run.

* Add VME templates for the MDPP-32 (SCP and QDC variants).

* [vme_script] Drop support for the 'counted block read` commands. They are
  complex, rarely used and the MVLC does not currently support them. As long as
  a VME module supports either reading until BERR or can be read out using a
  fixed amount of (M)BLT cycles there is no need for these special commands.

* [vme_script] VME scripts now support floating point values, variables and
  embedded mathematical expressions.

* [vme_config] Updates to the mesytec module templates and the internal config
  logic to make use of the new VME script variables.

  These changes make IRQ and MCST handling with multiple modules and events
  much simpler. When using only mesytec modules no manual editing of scripts is
  required anymore.

  When loading a config file from a previous mvme version all module and event
  scripts will be updated to make use of the standard set of variables added to
  each VME event.

* Improve UI responsiveness with the MVLC at low data rates.

* Multiple MVLC fixes and improvements.

* Various bugfixes and UI improvements

  - VME Script error messages are now highlighted in red in the log view.

  - Speed up creating and updating the analysis tree views. This is especially
    noticeable when using many modules or many VME events.


* Upgrade Qt to version 5.14.1 on the build servers.

* Do not ship libstdc++ with the linux binary package anymore. It caused issues
  in combination with setting LD_LIBRARY_PATH as is done in the initMVME shell
  script.

Version 0.9.6
-------------
* Improved support for the MVLC. Among others VME Scripts can now be directly
  executed during a DAQ run without having to pause and resume the DAQ.

* New UI for setting up the MVLC Trigger and I/O logic system.

* Updates to the auto-matching of vme and analysis objects on config load.

* Improved the mvlc_root_client

* Documentation updates

* Improved VME module templates

* Various stability and bugfixes

Version 0.9.5.5
---------------
* This is the first version with support for the upcoming mesytec MVLC VME
  controller.

* Added the EventServer component which allows to transmit extracted readout
  data over a TCP connection.

* Added a client for the EventServer protocol which generates and loads ROOT
  classes, fills instances of the generated classes with incoming readout data
  and writes these objects out to a ROOT file. Additionally user defined
  callbacks are invoked to perform further analysis on the data.

Version 0.9.5.4
---------------
* Log values written to the VMUSB ActionRegister when starting / stopping the
  DAQ

Version 0.9.5.3
---------------
* Allow access to all VMUSB registers via vme_script commands
  ``vmusb_write_reg`` and ``vmusb_read_reg``

* Fix a crash in Histo1DWidget when resolution reduction factor was set to 0

Version 0.9.5.2
---------------
* Fix a race condition at DAQ/replay startup time

* Remove old config autosave files after successfully loading a different
  config. This fixes an issue where apparently wrong autosave contents where
  restored.

* Rewrite the analysis session system to not depend on HDF5 anymore. This was
  done to avoid potential issues related to HDF5 and multithreading.

.. note::
  Session files created by previous versions cannot be loaded anymore. They
  have to be recreated by replaying from the original readout data.

Version 0.9.5.1
---------------

This release fixes issues with the code generated by the analysis export
operator.

Specifically the generated CMakeLists.txt file was not able to find the ROOT
package under Ubuntu-14.04  using the recommended way (probably other versions
and other debian-based distributions where affected aswell). A workaround has
been implemented.

Also c++11 support is now properly enabled when using CMake versions older than
3.0.0.

Version 0.9.5
-------------

.. note::
  Analysis files created by this version can not be opened by prior versions
  because the file format has changed.

This version contains major enhancements to the analysis user interface and
handling of analysis objects.

* It is now possible to export an object selection to a library file and import
  objects from library files.

* Directory objects have been added which, in addition to the previously
  existing userlevels, allow to further structure an analysis.

  Directories can contain operators, data sinks (histograms, rate monitors,
  etc.) and  other directories.

* Objects can now be moved between userlevels and directories using drag and
  drop.

* A copy/paste mechanism has been implemented which allows creating a copy of a
  selection of objects.

  If internally connected objects are copied and then pasted the connections
  will be restored on the copies.

Other fixes and changes:

* New feature: dynamic resolution reduction for 1D and 2D histograms.

  Axis display resolutions can now be adjusted via sliders in the user
  interface without having to change the physical resolution of the underlying
  histogram.

* Improved hostname lookups for the SIS3153 VME controller under Windows. The
  result is now up-to-date without requiring a restart of mvme.

* Add libpng to the linux binary package. This fixes a shared library version
  conflict under Ubuntu 18.04.

* SIS3153: OUT2 is now active during execution of the main readout stack.
  Unchanged: OUT1 is active while in autonomous DAQ mode.

* The Rate Monitor can now take multiple inputs, each of which can be an array
  or a single parameter.

  Also implemented a combined view showing all rates of a Rate Monitor in a
  single plot.

* Add new VM-USB specific vme script commands: ``vmusb_write_reg`` and
  ``vmusb_read_reg`` which allow setting up the VM-USB NIM outputs, the
  internal scalers and delay and gate generators.

  Refer to the VM-USB manual for details about these registers.

Version 0.9.4.1
---------------

* Fix expression operator GUI not properly loading indexed parameter
  connections

* Split Histo1D info box into global and gauss specific statistics. Fixes to
  gauss related calculations.

Version 0.9.4
-------------
* New: :ref:`Analysis Expression Operator<analysis-ExpressionOperator>`

  This is an operator that allows user-defined scripts to be executed for each readout
  event. Internally `exprtk`_ is used to compile and evaluate expressions.

* New: :ref:`Analysis Export Sink<analysis-ExportSink>`

  Allows exporting of analysis parameter arrays to binary files. Full and sparse data
  export formats and optional zlib compression are available.

  Source code showing how to read and process the exported data and generate ROOT
  histograms can be generated.

* New: :ref:`Analysis Rate Monitor<analysis-RateMonitorSink>`

  Allows to monitor and plot analysis data flow rates and rates calculated from successive
  counter values (e.g. timestamp differences).

* Moved the MultiEvent Processing option and the MultiEvent Module Header Filters from the
  VME side to the analysis side. This is more logical and allows changing the option when
  doing a replay.

* General fixes and improvements to the SIS3153 readout code.

* New: JSON-RPC interface using TCP as the transport mechanism.

  Allows to start/stop DAQ runs and to request status information.


Version 0.9.3
-------------

* Support for the Struck SIS3153 VME Controller using an ethernet connection
* Analysis:

  * Performance improvments
  * Better statistics
  * Can now single step through events to ease debugging
  * Add additional analysis aggregate operations: min, max, mean, sigma in x
    and y
  * Save/load of complete analysis sessions: Histogram contents are saved to
    disk and can be loaded at a later time. No new replay of the data is
    neccessary.
  * New: rate monitoring using rates generated from readout data or flow rates
    through the analysis.

* Improved mesytec vme module templates. Also added templates for the new VMMR
  module.
* More options on how the output listfile names are generated.
* Various bugfixes and improvements

Version 0.9.2
-------------

* New experimental feature: multi event readout support to achieve higher data
  rates.
* DataFilter (Extractor) behaviour change: Extraction masks do not need to be
  consecutive anymore. Instead a "bit gather" step is performed to group the
  extracted bits together and the end of the filter step.
* UI: Keep/Clear histo data on new run is now settable via radio buttons.
* VMUSB: Activate output NIM O2 while DAQ mode is active. Use the top yellow
  LED to signal "USB InFIFO Full".
* Analysis performance improvements.
* Major updates to the VME templates for mesytec modules.

Version 0.9.1
-------------

* Record a timetick every second. Timeticks are stored as sections in the
  listfile and are passed to the analyis during DAQ and replay.
* Add option to keep histo data across runs/replays
* Fixes to histograms with axis unit values >= 2^31
* Always use ZIP format for listfiles

.. _exprtk: http://www.partow.net/programming/exprtk/index.html<|MERGE_RESOLUTION|>--- conflicted
+++ resolved
@@ -4,7 +4,6 @@
 Changelog
 ##################################################
 
-<<<<<<< HEAD
 Version 1.11-rc
 ---------------
 
@@ -36,12 +35,11 @@
   reduce log spam and wait time in case of errors.
 
 * Crash fix with old mvmelst formatted data and multi event splitting.
-=======
+
 Version 1.10.4
 --------------
 
 * analysis: Fix bug leading to ExportSink output files being truncated on listfile load.
->>>>>>> 04db17cd
 
 Version 1.10.3
 --------------

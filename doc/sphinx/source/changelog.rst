.. index:: Changelog, Changes

##################################################
Changelog
##################################################

Version 1.4.6
<<<<<<< HEAD
-------------

* [analysis]
  - Fix crash with unconnected operators

  - Add CSV output option to ExportSink ("File Export")

* [mvlc]
  - Use the new mesytec-mvlc APIv2 for lower direct command latency and
    improved DSO performance.

  - Trigger IO DSO parsing fixes

  - Trigger IO updates and fixes

Version 1.4.5
=======
>>>>>>> 19beb5ca
-------------
* [mvlc]
  - Improve immediate MVLC/VME command latency when using the DSO.
  - Trigger/IO updates

* [analysis]
  - Fix crash in the ExportSink ("File Export") operator.
  - Add CSV output option to the ExportSink.

* [vme] Change default vme amods from the privileged to the user variants.



Version 1.4.5
-------------
* Create an empty analysis when opening a workspace and no existing analysis
  could be loaded from the workspace. This fixes an issue where analysis
  objects from the previously opened workspace still existed after changing the
  workspace.

Version 1.4.4
-------------
* [vme_script] Behavior changes:

  - Do not accept octal values anymore. '010' was parsed as 8 decimal while
    '080' - which is an invalid octal literal - was parsed as a floating point
    value and interepreted as 8 decimal.

  - Floating point parsing is now only applied if the literal contains a '.'.

* [analysis] Module hit counts in the top left tree now display the count and
  rate of non-empty readout data from the module. Previously they showed all
  hits and where thus equal to parent event rate unless multi-event splitting
  was in effect.

* [vmusb] Fix readout being broken.

* Do not auto create non-existing workspace directories on startup. Instead ask
  the user to open an existing workspace or create a new one.

* Do not set default vme and analysis config file names when creating a
  workspace or no previously loaded files exist in the current workspace. This
  makes the user have to pick a name when saving each of the files and should
  make it less likely to accidentially overwrite existing configs.

Version 1.4.3
-------------
* [mvlc] Add support for the oscilloscope built into the MVLC since firmware FW0018.

* [analysis]

  - Remove the vme module assignment dialog. Instead show data sources
    belonging to unassigned modules in a hierarchy in the top left tree of the
    analysis window. Data sources can be dragged from there onto known modules
    to assign them.

  - Add static variables to the Expression Operator. These variables exist per
    operator instance and persist their values throughout a DAQ or replay run.

  - Add a ScalerOverflow operator which outputs a contiguous increasing value
    given an input value that overflows. This can be used to handle data like
    module timestamps which wrap after a certain time.

  - The RateMonitor can now display a plain value on the x axis instead of time
    values. Useful when plotting timestamp or counter values.

  - Added division to the binary equation operator.

* Better handling of vme/analysis config files when opening listfiles to reduce
  the number of instances where the vme and analysis configs diverge.

* Add print statements to the module reset vme template scripts.

Version 1.4.2
-------------

* [vme_templates]

  - Wait 500ms instead of 50ms in the reset scripts of MDPP-32_PADC/QDC

  - Update MDPP-32_QDC calibration to 16 bits

  - Do not set vme mcst address in the mvlc_timestamper ``VME Interface Settings`` script.

* [analysis]

  - Improve Rate Monitor draw performance

  - Make Rate Estimation work in projections of 2D histograms

  - Analysis session data parsing fixes

Version 1.4.1
-------------
* [vme_templates] Fix gain calculation in MDPP16-SCP ``Frontend Settings`` script.

Version 1.4.0
-------------
* [mvlc] Trigger/IO updates for firmware FW0017

  - Replace IRQ, SoftTrigger and SlaveTrigger units with the new
    TriggerResource units

  - Support the IRQ input, L1.LUT5/6 and L2.LUT2 units

  - Support Frequency Counter Mode for Counter units

  - Basic support for the Digital Storage Oscilloscpe built into the Trigger/IO
    system.

  - Crash fixes when parsing Trigger/IO scripts

* [mvlc] Updates to the DAQ Start and Stop sequence

* [vme_config] The order of Modules within an Event can now be changed via drag
  and drop.

* [analysis]

  - Performance and visual updates for the RateMonitors

  - Display directory hierarchy in Histogram and RateMonitor window titles

* [vme_templates]

  - Add the new MDPP-16/32 channel based IRQ signalling.

  - Add the 'stop acq' sequence to all module 'VME Interface Settings' scripts.
    This makes modules not produce data/triggers directly after being
    intialized but only after the 'Event DAQ Start' script has been executed.

Version 1.3.0
-------------
* [mvlc] Support MVLC ethernet readout throttling

  - Throttling is done by sending 'delay' commands to the MVLC which then adds
    small gaps between outgoing ethernet packets thus effectively limiting the
    data rate.

  - The MVLC will block the VME readout side if it cannot send out enough
    ethernet packets either due to reaching the maximum bandwidth or due to
    throttling. This behaves in the same way as USB readouts when the software
    side cannot keep up with the USB data rate.

  - The delay value is currently calculated based on the usage level of the
    readout socket receive buffer. Throttling starts at 50% buffer usage level
    and increases exponentially from there.

  This method of ethernet throttling is effective when the receiving PC cannot
  handle the incoming data rate, e.g. because it cannot compress the listfile
  fast enough. Instead of bursts of packet loss which can lead to losing big
  chunks of readout data the readout itself is slowed down, effectively
  limiting the trigger rate. The implementation does not compensate for packet
  loss caused by network switches or other network equipment.

  Throttling and socket buffer statistics are shown at the bottom of the main
  window, below the VME config tree.

* [mvlc] readout_parser fixes:
  - disabled VME modules where confusing the readout parser
  - stale data from the previous DAQ run was remaining in the buffers

* [mvlc] Updates and fixes for the trigger IO editor.

* [mvlc] When creating a new VME config a new default trigger IO setup is
  loaded. The setup provides 5 trigger inputs, 5 gated trigger outputs, a free
  trigger output and daq_start, stack_busy and readout_busy signals on the
  NIMs. The setup is intended to be used with two events: one for the readout
  and one periodic event for counter readout.

* [analysis] Allow directories, copy/paste and drag/drop for raw histograms
  (bottom-left tree view). When generating default filters and histograms for a
  module the histograms are also placed in a directory instead of being
  attached to special module nodes. When loading analysis files from previous
  versions the missing directories are automatically created.

* [analysis] Updated the multievent_splitter to work with modules which do not
  contain the length of the following event data in their header word. Instead
  the event length is determined by repeatedly trying the module header filter
  until it matches the next header or the end of the readout data is reached.

* [analysis] Updates and fixes for the RateMonitors

* [vme_templates]

  - Updates to the mesytec VMMR template.

  - Updates to the CAEN v785 template.

  - Add templates for the  CAEN V1190A Multihit TDC.

* [vme_script] add 'readabs' command

* [core] Improve the high level stopDAQ logic and resulting state updates. This in turn
  makes stopping the DAQ via JSON-RPC work reliably.

Version 1.2.1
-------------
* [analyis] Fix two crashes when using the ExportSink

Version 1.2.0
-------------
* [mvlc] Update mesytec-mvlc lib to work around an issue were MVLC_ETH was not
  able to connect under Windows 10 Build 2004.

  This issue has also been fixed in MVLC Firmware FW0008.

* [vme_templates] Add VME and analysis templates for the mesytec MDPP-16_CSI,
  MDPP-16_PADC and MDPP-32_PADC module variants.

* [vme_templates] Add templates for the MDI-2 starting from firmware FW0300.

* [vme_templates] Add files for the CAEN V830 latching scaler.

* [vme_script] Add a new 'mblts' (swapped block read) command for the MVLC
  which swaps the two 32-bit words received from MBLT64 block reads.

  This was added to the MVLC to support the CAEN V830 and possibly other
  modules which have the data words swapped compared to the mesytec modules.

* [analysis] Generate histograms and calibrations for ListfilterExtractors
  found in module analysis template files. This was added for the V830 which is
  the first template file to use ListfilterExtractors.

* [core] Add facilities for storing the log messages generated by mvme to disk:

  - All messages generated during DAQ runs (from 'DAQ start' to 'DAQ stop') are
    written to a file in the workspace 'run_logs/' directory.

    The maximum number of files kept is limited to 50. On exceeding the limit
    the oldest file is removed. Filenames are based on the current date and
    time.

    This feature was added because previously only the logs from *successful*
    DAQ starts where kept on disk (inside the listfile ZIP archive
    generated by mvme). Log contents from aborted starts had to be manually
    copied from the log window.

  - All messages generated by mvme are written to 'logs/mvme.log'. On opening a
    workspace an existing logfile is moved to 'logs/last_mvme.log' and a new
    logfile is created.

    These files contain all messages generated by mvme, even those produced
    while no DAQ run was active.

* [event_server] Use relative path for dlopen() in mvme_root_client. Attempts
  to fix an issue where the analysis.so could not be loaded on some machines.

Version 1.1.0
-------------
* MVLC support is now implemented using the mesytec-mvlc library.  Listfiles
  created by this version of mvme can be replayed using the library (e.g. the
  mini-daq-replay program).

Version 1.0.1
-------------
* [vme_templates] Add new VMMR_Monitor module intended for reading out MMR
  monitor data (power, temperature, errors).

* [vme_templates] Module templates can now specify a set of default variables
  to create when the module is instantiated.

* [vme_templates] Allow using ListFilterExtractors in module analysis templates
  in addition to MultiWordDataFilters.

* [mvlc] Update trigger io editor connection bars to reflect changes to the firmware.

* [mvlc] Fix potential data loss under very high data rates.

* [doc] Updates to the Installation section.

Version 1.0.0
-------------
* Add ability to run the data acquisition for a limited amount of time before
  automatically stopping the run.

* Add VME templates for the MDPP-32 (SCP and QDC variants).

* [vme_script] Drop support for the 'counted block read` commands. They are
  complex, rarely used and the MVLC does not currently support them. As long as
  a VME module supports either reading until BERR or can be read out using a
  fixed amount of (M)BLT cycles there is no need for these special commands.

* [vme_script] VME scripts now support floating point values, variables and
  embedded mathematical expressions.

* [vme_config] Updates to the mesytec module templates and the internal config
  logic to make use of the new VME script variables.

  These changes make IRQ and MCST handling with multiple modules and events
  much simpler. When using only mesytec modules no manual editing of scripts is
  required anymore.

  When loading a config file from a previous mvme version all module and event
  scripts will be updated to make use of the standard set of variables added to
  each VME event.

* Improve UI responsiveness with the MVLC at low data rates.

* Multiple MVLC fixes and improvements.

* Various bugfixes and UI improvements

  - VME Script error messages are now highlighted in red in the log view.

  - Speed up creating and updating the analysis tree views. This is especially
    noticeable when using many modules or many VME events.


* Upgrade Qt to version 5.14.1 on the build servers.

* Do not ship libstdc++ with the linux binary package anymore. It caused issues
  in combination with setting LD_LIBRARY_PATH as is done in the initMVME shell
  script.

Version 0.9.6
-------------
* Improved support for the MVLC. Among others VME Scripts can now be directly
  executed during a DAQ run without having to pause and resume the DAQ.

* New UI for setting up the MVLC Trigger and I/O logic system.

* Updates to the auto-matching of vme and analysis objects on config load.

* Improved the mvlc_root_client

* Documentation updates

* Improved VME module templates

* Various stability and bugfixes

Version 0.9.5.5
---------------
* This is the first version with support for the upcoming mesytec MVLC VME
  controller.

* Added the EventServer component which allows to transmit extracted readout
  data over a TCP connection.

* Added a client for the EventServer protocol which generates and loads ROOT
  classes, fills instances of the generated classes with incoming readout data
  and writes these objects out to a ROOT file. Additionally user defined
  callbacks are invoked to perform further analysis on the data.

Version 0.9.5.4
---------------
* Log values written to the VMUSB ActionRegister when starting / stopping the
  DAQ

Version 0.9.5.3
---------------
* Allow access to all VMUSB registers via vme_script commands
  ``vmusb_write_reg`` and ``vmusb_read_reg``

* Fix a crash in Histo1DWidget when resolution reduction factor was set to 0

Version 0.9.5.2
---------------
* Fix a race condition at DAQ/replay startup time

* Remove old config autosave files after successfully loading a different
  config. This fixes an issue where apparently wrong autosave contents where
  restored.

* Rewrite the analysis session system to not depend on HDF5 anymore. This was
  done to avoid potential issues related to HDF5 and multithreading.

.. note::
  Session files created by previous versions cannot be loaded anymore. They
  have to be recreated by replaying from the original readout data.

Version 0.9.5.1
---------------

This release fixes issues with the code generated by the analysis export
operator.

Specifically the generated CMakeLists.txt file was not able to find the ROOT
package under Ubuntu-14.04  using the recommended way (probably other versions
and other debian-based distributions where affected aswell). A workaround has
been implemented.

Also c++11 support is now properly enabled when using CMake versions older than
3.0.0.

Version 0.9.5
-------------

.. note::
  Analysis files created by this version can not be opened by prior versions
  because the file format has changed.

This version contains major enhancements to the analysis user interface and
handling of analysis objects.

* It is now possible to export an object selection to a library file and import
  objects from library files.

* Directory objects have been added which, in addition to the previously
  existing userlevels, allow to further structure an analysis.

  Directories can contain operators, data sinks (histograms, rate monitors,
  etc.) and  other directories.

* Objects can now be moved between userlevels and directories using drag and
  drop.

* A copy/paste mechanism has been implemented which allows creating a copy of a
  selection of objects.

  If internally connected objects are copied and then pasted the connections
  will be restored on the copies.

Other fixes and changes:

* New feature: dynamic resolution reduction for 1D and 2D histograms.

  Axis display resolutions can now be adjusted via sliders in the user
  interface without having to change the physical resolution of the underlying
  histogram.

* Improved hostname lookups for the SIS3153 VME controller under Windows. The
  result is now up-to-date without requiring a restart of mvme.

* Add libpng to the linux binary package. This fixes a shared library version
  conflict under Ubuntu 18.04.

* SIS3153: OUT2 is now active during execution of the main readout stack.
  Unchanged: OUT1 is active while in autonomous DAQ mode.

* The Rate Monitor can now take multiple inputs, each of which can be an array
  or a single parameter.

  Also implemented a combined view showing all rates of a Rate Monitor in a
  single plot.

* Add new VM-USB specific vme script commands: ``vmusb_write_reg`` and
  ``vmusb_read_reg`` which allow setting up the VM-USB NIM outputs, the
  internal scalers and delay and gate generators.

  Refer to the VM-USB manual for details about these registers.

Version 0.9.4.1
---------------

* Fix expression operator GUI not properly loading indexed parameter
  connections

* Split Histo1D info box into global and gauss specific statistics. Fixes to
  gauss related calculations.

Version 0.9.4
-------------
* New: :ref:`Analysis Expression Operator<analysis-ExpressionOperator>`

  This is an operator that allows user-defined scripts to be executed for each readout
  event. Internally `exprtk`_ is used to compile and evaluate expressions.

* New: :ref:`Analysis Export Sink<analysis-ExportSink>`

  Allows exporting of analysis parameter arrays to binary files. Full and sparse data
  export formats and optional zlib compression are available.

  Source code showing how to read and process the exported data and generate ROOT
  histograms can be generated.

* New: :ref:`Analysis Rate Monitor<analysis-RateMonitorSink>`

  Allows to monitor and plot analysis data flow rates and rates calculated from successive
  counter values (e.g. timestamp differences).

* Moved the MultiEvent Processing option and the MultiEvent Module Header Filters from the
  VME side to the analysis side. This is more logical and allows changing the option when
  doing a replay.

* General fixes and improvements to the SIS3153 readout code.

* New: JSON-RPC interface using TCP as the transport mechanism.

  Allows to start/stop DAQ runs and to request status information.


Version 0.9.3
-------------

* Support for the Struck SIS3153 VME Controller using an ethernet connection
* Analysis:

  * Performance improvments
  * Better statistics
  * Can now single step through events to ease debugging
  * Add additional analysis aggregate operations: min, max, mean, sigma in x
    and y
  * Save/load of complete analysis sessions: Histogram contents are saved to
    disk and can be loaded at a later time. No new replay of the data is
    neccessary.
  * New: rate monitoring using rates generated from readout data or flow rates
    through the analysis.

* Improved mesytec vme module templates. Also added templates for the new VMMR
  module.
* More options on how the output listfile names are generated.
* Various bugfixes and improvements

Version 0.9.2
-------------

* New experimental feature: multi event readout support to achieve higher data
  rates.
* DataFilter (Extractor) behaviour change: Extraction masks do not need to be
  consecutive anymore. Instead a "bit gather" step is performed to group the
  extracted bits together and the end of the filter step.
* UI: Keep/Clear histo data on new run is now settable via radio buttons.
* VMUSB: Activate output NIM O2 while DAQ mode is active. Use the top yellow
  LED to signal "USB InFIFO Full".
* Analysis performance improvements.
* Major updates to the VME templates for mesytec modules.

Version 0.9.1
-------------

* Record a timetick every second. Timeticks are stored as sections in the
  listfile and are passed to the analyis during DAQ and replay.
* Add option to keep histo data across runs/replays
* Fixes to histograms with axis unit values >= 2^31
* Always use ZIP format for listfiles

.. _exprtk: http://www.partow.net/programming/exprtk/index.html<|MERGE_RESOLUTION|>--- conflicted
+++ resolved
@@ -5,25 +5,6 @@
 ##################################################
 
 Version 1.4.6
-<<<<<<< HEAD
--------------
-
-* [analysis]
-  - Fix crash with unconnected operators
-
-  - Add CSV output option to ExportSink ("File Export")
-
-* [mvlc]
-  - Use the new mesytec-mvlc APIv2 for lower direct command latency and
-    improved DSO performance.
-
-  - Trigger IO DSO parsing fixes
-
-  - Trigger IO updates and fixes
-
-Version 1.4.5
-=======
->>>>>>> 19beb5ca
 -------------
 * [mvlc]
   - Improve immediate MVLC/VME command latency when using the DSO.
@@ -34,7 +15,6 @@
   - Add CSV output option to the ExportSink.
 
 * [vme] Change default vme amods from the privileged to the user variants.
-
 
 
 Version 1.4.5

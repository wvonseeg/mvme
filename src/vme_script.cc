/* mvme - Mesytec VME Data Acquisition
 *
 * Copyright (C) 2016-2020 mesytec GmbH & Co. KG <info@mesytec.com>
 *
 * Author: Florian Lüke <f.lueke@mesytec.com>
 *
 * This program is free software; you can redistribute it and/or modify
 * it under the terms of the GNU General Public License as published by
 * the Free Software Foundation; either version 3 of the License, or
 * (at your option) any later version.
 *
 * This program is distributed in the hope that it will be useful,
 * but WITHOUT ANY WARRANTY; without even the implied warranty of
 * MERCHANTABILITY or FITNESS FOR A PARTICULAR PURPOSE.  See the
 * GNU General Public License for more details.
 *
 * You should have received a copy of the GNU General Public License
 * along with this program; if not, write to the Free Software
 * Foundation, Inc., 59 Temple Place, Suite 330, Boston, MA 02111-1307 USA
 */
#include "vme_script.h"
#include "vme_script_p.h"

#include <cmath>
#include <cstring>
#include <iomanip>
#include <QDebug>
#include <QFile>
#include <QRegularExpression>
#include <QTextStream>

#include "mvlc/mvlc_vme_controller.h"
#include "util.h"
#include "util/qt_container.h"
#include "vmusb.h"

// FIXME: the exprtk abstration should be moved to a standalone library. also
// the a2 structure as a standalone project is useless.
#include "analysis/a2/a2_exprtk.h"

using namespace mesytec;


namespace vme_script
{

u8 parseAddressMode(const QString &str, bool acceptNumericValues)
{
    // Standard user address modes.
    if (str.compare(QSL("a16"), Qt::CaseInsensitive) == 0)
        return vme_address_modes::A16;

    if (str.compare(QSL("a24"), Qt::CaseInsensitive) == 0)
        return vme_address_modes::A24;

    if (str.compare(QSL("a32"), Qt::CaseInsensitive) == 0)
        return vme_address_modes::A32;

    // CR/CSR address space
    if (str.compare(QSL("cr"), Qt::CaseInsensitive) == 0)
        return vme_address_modes::cr;

    // Parse numeric values
    if (acceptNumericValues)
    {
        bool couldParse = false;
        u32 parsedValue = str.toUInt(&couldParse, 0);

        if (couldParse && parsedValue < std::numeric_limits<u8>::max())
            return static_cast<u8>(parsedValue);
    }

    throw "invalid address mode";
}

DataWidth parseDataWidth(const QString &str)
{
    if (str.compare(QSL("d16"), Qt::CaseInsensitive) == 0)
        return DataWidth::D16;

    if (str.compare(QSL("d32"), Qt::CaseInsensitive) == 0)
        return DataWidth::D32;

    throw "invalid data width";
}

uint32_t parseAddress(const QString &str)
{
    bool ok;
    uint32_t ret = str.toUInt(&ok, 0);

    if (!ok)
        throw "invalid address";

    return ret;
}

template<typename T>
T parseBinaryLiteral(const QString &str)
{
    QByteArray input = str.toLower().toLocal8Bit();

    s32 inputStart = input.startsWith("0b") ? 2 : 0;

    const size_t maxShift = (sizeof(T) * 8) - 1;
    size_t shift = 0;
    T result = 0;

    for (s32 i = input.size() - 1; i >= inputStart; --i)
    {
        char c = input.at(i);

        switch (c)
        {
            case '0':
            case '1':
                if (shift > maxShift)
                    throw "input value too large";

                result |= ((c - '0') << shift++);
                break;

            // Skip the digit separator
            case '\'':
                break;

            default:
                throw "invalid character in binary literal";
        }
    }

    return result;
}

// Parse the unsigned numeric type T from the given string.
// Performs a range check to make sure the parsed value is in range of the data
// type T
template<typename T>
T parseValue(const QString &str)
{
    static_assert(std::is_unsigned<T>::value, "parseValue works for unsigned types only");

    // Parse the value as binary hex or decimal. If that fails and there is a
    // '.' in the string attempt to interpret it as a floating point value and
    // round the result.
    //
    // Note: To avoid confusion we do not accept octal values prefixed by 0
    // anymore. Octal will be used very rarely and users expect numbers not
    // starting with 0x to be interpreted as decimal.

    if (str.toLower().startsWith(QSL("0b")))
        return parseBinaryLiteral<T>(str);

    bool ok = false;
    qulonglong val = 0;

    if (str.toLower().startsWith(QSL("0x")))
    {
        val = str.toULongLong(&ok, 0);

        if (!ok)
            throw QSL("invalid hex value");
    }
    else if (!str.contains('.'))
    {
        val = str.toULongLong(&ok, 10);

        if (!ok)
            throw QSL("invalid decimal value");
    }
    else
    {
        // Try parsing as a floating point value.
        auto fval = std::round(str.toFloat(&ok));

        if (!ok)
            throw QSL("invalid floating point value");

        if (fval < 0.0)
            throw QSL("given numeric value is negative");

        val = fval;
    }

    assert(ok);

    constexpr auto maxValue = std::numeric_limits<T>::max();

    if (val > maxValue)
        throw QSL("given numeric value is out of range. max=%1").arg(maxValue, 0, 16);

    return val;
}

// Full specialization of parseValue for type QString
template<>
QString parseValue(const QString &str)
{
    return str;
}

Command parseRead(const QStringList &args, int lineNumber)
{
    auto usage = QSL("read <address_mode> <data_width> <address> ['slow'|'late']");

    if (args.size() < 4 || args.size() > 5)
        throw ParseError(QString("Invalid number of arguments. Usage: %1").arg(usage), lineNumber);

    Command result;
    result.type = commandType_from_string(args[0]);
    result.addressMode = parseAddressMode(args[1]);
    result.dataWidth = parseDataWidth(args[2]);
    result.address = parseAddress(args[3]);

    if (args.size() == 5)
    {
        if (auto mode = args[4].toLower();
            mode != "slow" && mode != "late")
        {
            throw ParseError(QSL("Unknown argument '%1', expected 'slow'|'late' or no argument")
                             .arg(args[4]));
        }

        result.mvlcSlowRead = true;
    }

    result.lineNumber = lineNumber;

    return result;
}

Command parseWrite(const QStringList &args, int lineNumber)
{
    auto usage = QString("%1 <address_mode> <data_width> <address> <value>").arg(args[0]);

    if (args.size() != 5)
        throw ParseError(QString("Invalid number of arguments. Usage: %1").arg(usage), lineNumber);

    Command result;

    result.type = commandType_from_string(args[0]);
    result.addressMode = parseAddressMode(args[1]);
    result.dataWidth = parseDataWidth(args[2]);
    result.address = parseAddress(args[3]);
    result.value = parseValue<u32>(args[4]);
    result.lineNumber = lineNumber;

    return result;
}

Command parseWait(const QStringList &args, int lineNumber)
{
    auto usage = QSL("wait <delay>");

    if (args.size() != 2)
        throw ParseError(QString("Invalid number of arguments. Usage: %1").arg(usage), lineNumber);

    Command result;

    result.type = CommandType::Wait;

    static const QRegularExpression re("^(\\d+)([[:alpha:]]*)$");

    auto match = re.match(args[1]);

    if (!match.hasMatch())
        throw "Invalid delay";

    bool ok;
    result.delay_ms = match.captured(1).toUInt(&ok);

    auto unitString = match.captured(2);

    if (unitString == QSL("s"))
        result.delay_ms *= 1000;
    else if (unitString == QSL("ns"))
        result.delay_ms /= 1000;
    else if (!unitString.isEmpty() && unitString != QSL("ms"))
        throw "Invalid delay";

    result.lineNumber = lineNumber;

    return result;
}

Command parseMarker(const QStringList &args, int lineNumber)
{
    auto usage = QSL("marker <value>");

    if (args.size() != 2)
        throw ParseError(QString("Invalid number of arguments. Usage: %1").arg(usage), lineNumber);

    Command result;
    result.type = CommandType::Marker;
    result.value = parseValue<u32>(args[1]);
    result.lineNumber = lineNumber;

    return result;
}

Command parseBlockTransfer(const QStringList &args, int lineNumber)
{
    namespace vme_amods = vme_address_modes;

    auto usage = QString("%1 <address_mode> <address> <transfer_count>").arg(args[0]);

    if (args.size() != 4)
        throw ParseError(QString("Invalid number of arguments. Usage: %1").arg(usage), lineNumber);

    Command result;
    result.type = commandType_from_string(args[0]);

    try
    {
        // Parse non-numeric address modes only and translate them to the
        // correct address mode for the transfer type.
        auto amod = parseAddressMode(args[1], false);

        switch (result.type)
        {
        case CommandType::BLT:
        case CommandType::BLTFifo:
            if (amod == vme_amods::A24)
                amod = vme_amods::a24UserBlock;
            else if (amod == vme_amods::A32)
                amod = vme_amods::a32UserBlock;
            break;

        case CommandType::MBLT:
        case CommandType::MBLTFifo:
        case CommandType::MBLTSwapped:
            if (amod == vme_amods::A32)
                amod = vme_amods::a32UserBlock64;
            break;

        default:
            break;
        }

        result.addressMode = amod;
    }
    catch(const char *)
    {
        // Try parsing again but this time accepting raw numeric values too.
        result.addressMode = parseAddressMode(args[1], true);
    }

    result.address = parseAddress(args[2]);
    result.transfers = parseValue<u32>(args[3]);
    result.lineNumber = lineNumber;

    return result;
}

static Blk2eSSTRate parse2esstRate(const QString &arg)
{
    if (arg == "0" || arg == "160" || arg.toLower() == "160mb")
        return Blk2eSSTRate::Rate160MB;

    if (arg == "1" || arg == "276" || arg.toLower() == "276mb")
        return Blk2eSSTRate::Rate276MB;

    if (arg == "2" || arg == "320" || arg.toLower() == "320mb")
        return Blk2eSSTRate::Rate320MB;

   throw "invalid 2eSST rate";
}

Command parse2esstTransfer(const QStringList &args, int lineNumber)
{
    auto usage = QString("%1 <address> <rate> <transfer_count>").arg(args[0]);

    if (args.size() != 4)
        throw ParseError(QSL("Invalid number of arguments. Usage: %1").arg(usage), lineNumber);

    Command result;
    result.type = commandType_from_string(args[0]);
    result.addressMode = mesytec::mvlc::vme_amods::Blk2eSST64;
    result.address = parseAddress(args[1]);
    result.blk2eSSTRate = parse2esstRate(args[2]);
    result.transfers = parseValue<u32>(args[3]);
    result.lineNumber = lineNumber;

    return result;
}

Command parseSetBase(const QStringList &args, int lineNumber)
{
    auto usage = QString("%1 <address>").arg(args[0]);

    if (args.size() != 2)
        throw ParseError(QString("Invalid number of arguments. Usage: %1").arg(usage), lineNumber);

    Command result;

    result.type = commandType_from_string(args[0]);
    result.address = parseAddress(args[1]);
    result.lineNumber = lineNumber;

    return result;
}

Command parseResetBase(const QStringList &args, int lineNumber)
{
    auto usage = QString("%1").arg(args[0]);

    if (args.size() != 1)
        throw ParseError(QString("Invalid number of arguments. Usage: %1").arg(usage), lineNumber);

    Command result;

    result.type = commandType_from_string(args[0]);
    result.lineNumber = lineNumber;

    return result;
}

static const QMap<QString, u32> VMUSB_RegisterNameToAddress =
{
    { QSL("dev_src"),       DEVSrcRegister },
    { QSL("dgg_a"),         DGGARegister },
    { QSL("dgg_b"),         DGGBRegister },
    { QSL("dgg_ext"),       DGGExtended },
    { QSL("sclr_a"),        ScalerA },
    { QSL("sclr_b"),        ScalerB },
    { QSL("daq_settings"),  DAQSetRegister },
};

Command parse_VMUSB_write_reg(const QStringList &args, int lineNumber)
{
    auto usage = QString("%1 (%2) <value>")
        .arg(args.value(0))
        .arg(VMUSB_RegisterNameToAddress.keys().join("|") + "|<regAddress>")
        ;

    if (args.size() != 3)
        throw ParseError(QString("Invalid number of arguments. Usage: %1").arg(usage), lineNumber);

    Command result;
    result.type = commandType_from_string(args[0]);

    bool conversionOk = false;
    u32 regAddress = args[1].toUInt(&conversionOk, 0);

    if (!conversionOk)
    {
        if (!VMUSB_RegisterNameToAddress.contains(args[1]))
        {
            throw ParseError(QString("Invalid VMUSB register name or address given given. Usage: %1").arg(usage),
                             lineNumber);
        }

        regAddress = VMUSB_RegisterNameToAddress.value(args[1]);
    }

    result.address = regAddress;
    result.value   = parseValue<u32>(args[2]);
    result.lineNumber = lineNumber;

    return result;
}

Command parse_VMUSB_read_reg(const QStringList &args, int lineNumber)
{
    auto usage = QString("%1 (%2)")
        .arg(args.value(0))
        .arg(VMUSB_RegisterNameToAddress.keys().join("|") + "|<regAddress>")
        ;

    if (args.size() != 2)
    {
        throw ParseError(QString("Invalid number of arguments. Usage: %1").arg(usage), lineNumber);
    }

    Command result;
    result.type = commandType_from_string(args[0]);

    bool conversionOk = false;
    u32 regAddress = args[1].toUInt(&conversionOk, 0);

    if (!conversionOk)
    {
        if (!VMUSB_RegisterNameToAddress.contains(args[1]))
        {
            throw ParseError(QString("Invalid VMUSB register name given. Usage: %1").arg(usage),
                             lineNumber);
        }

        regAddress = VMUSB_RegisterNameToAddress.value(args[1]);
    }

    result.address = regAddress;
    result.lineNumber = lineNumber;

    return result;
}

Command parse_mvlc_writespecial(const QStringList &args, int lineNumber)
{
    auto usage = QSL("mvlc_writespecial ('timestamp'|'accu'|<numeric_special_value>)");

    if (args.size() != 2)
        throw ParseError(QString("Invalid number of arguments. Usage: %1").arg(usage), lineNumber);

    Command result;
    result.type = commandType_from_string(args[0]);

    auto special = args[1].toLower();

    if (special == "timestamp")
    {
        result.value = static_cast<u32>(MVLCSpecialWord::Timestamp);
    }
    else if (special == "accu")
    {
        result.value = static_cast<u32>(MVLCSpecialWord::Accu);
    }
    else
    {
        // try reading a numeric value and assign it directly
        try
        {
            result.value = parseValue<u32>(special);
        }
        catch (...)
        {
            throw ParseError(
                QSL("Could not parse type argument '%' to mvlc_writespecial").arg(special),
                lineNumber);
        }
    }

    result.lineNumber = lineNumber;

    return result;
}

Command parse_write_float_word(const QStringList &args, int lineNumber)
{
    auto usage = QSL("write_float_word <address_mode> <address> <part> <value>");

    if (args.size() != 5)
        throw ParseError(QSL("Invalid number of arguments. Usage: %1").arg(usage), lineNumber);

    Command result;
    result.type = CommandType::Write;
    result.addressMode = parseAddressMode(args[1]);
    result.address = parseAddress(args[2]);
    result.dataWidth = DataWidth::D16;

    unsigned part = 0;

    {
        const QString &partStr = args[3].toLower();

        if (partStr == "lower" || partStr == "0")
            part = 0;
        else if (partStr == "upper" || partStr == "1")
            part = 1;
        else
        {
            throw ParseError(
                QSL("Invalid float part specification '%1'."
                    " Valid values: 'lower', 'upper', '0', '1'").arg(partStr),
                lineNumber);
        }
    }
    assert(part == 0 || part == 1);

    const QString &floatStr = args[4];
    float floatValue = 0.0;
    bool floatOk = false;
    floatValue = floatStr.toFloat(&floatOk);

    if (!floatOk)
        throw ParseError(QSL("Could not parse '%1' as a float.").arg(floatStr),
                         lineNumber);

    u32 regValue = 0u;
    std::memcpy(&regValue, &floatValue, sizeof(regValue));

    if (part == 1)
        regValue >>= 16;
    regValue &= 0xffff;

    result.value = regValue;

    result.lineNumber = lineNumber;

    return result;
}

Command parse_print(const QStringList &args, int lineNumber)
{
    Command result = {};
    result.type = CommandType::Print;

    if (args.size() > 1)
    {
#if (QT_VERSION >= QT_VERSION_CHECK(5, 14, 0))
        result.printArgs = QStringList(args.begin() + 1 , args.end());
#else
        result.printArgs = args;
        result.printArgs.pop_front();
#endif
    }

    result.lineNumber = lineNumber;

    return result;
}

Command parse_mvlc_set_address_inc_mode(const QStringList &args, int lineNumber)
{
    auto usage = QSL("mvlc_set_address_inc_mode ('fifo'|'mem')");

    if (args.size() != 2)
        throw ParseError(QString("Invalid number of arguments. Usage: %1").arg(usage), lineNumber);

    try
    {
        Command result;
        result.type = commandType_from_string(args[0]);
        result.value = static_cast<u32>(mvlc::address_inc_mode_from_string(args[1].toStdString()));
        result.lineNumber = lineNumber;
        return result;
    } catch (const std::runtime_error &e)
    {
        throw ParseError(e.what(), lineNumber);
    }
}

Command parse_mvlc_wait(const QStringList &args, int lineNumber)
{
    auto usage = QSL("mvlc_wait <clocks>");

    if (args.size() != 2)
        throw ParseError(QString("Invalid number of arguments. Usage: %1").arg(usage), lineNumber);

    Command result;
    result.type = commandType_from_string(args[0]);
    result.value = parseValue<u32>(args[1]);
    result.lineNumber = lineNumber;
    return result;
}

Command parse_mvlc_signal_accu(const QStringList &args, int lineNumber)
{
    auto usage = QSL("mvlc_signal_accu");

    if (args.size() != 1)
        throw ParseError(QString("Invalid number of arguments. Usage: %1").arg(usage), lineNumber);

    Command result;
    result.type = commandType_from_string(args[0]);
    result.lineNumber = lineNumber;
    return result;
}

Command parse_mvlc_mask_shift_accu(const QStringList &args, int lineNumber)
{
    auto usage = QSL("mvlc_mask_shift_accu <mask> <shift>");

    if (args.size() != 3)
        throw ParseError(QString("Invalid number of arguments. Usage: %1").arg(usage), lineNumber);

    Command result;
    result.type = commandType_from_string(args[0]);
    result.address = parseValue<u32>(args[1]);
    result.value = parseValue<u32>(args[2]);
    result.lineNumber = lineNumber;
    return result;
}

Command parse_mvlc_set_accu(const QStringList &args, int lineNumber)
{
    auto usage = QSL("mvlc_set_accu <value>");

    if (args.size() != 2)
        throw ParseError(QString("Invalid number of arguments. Usage: %1").arg(usage), lineNumber);

    Command result;
    result.type = commandType_from_string(args[0]);
    result.value = parseValue<u32>(args[1]);
    result.lineNumber = lineNumber;
    return result;
}

Command parse_mvlc_read_to_accu(const QStringList &args, int lineNumber)
{
    // same as parseRead()
    auto usage = QSL("mvlc_read_to_accu <address_mode> <data_width> <address> ['slow']");

    if (args.size() < 4 || args.size() > 5)
        throw ParseError(QString("Invalid number of arguments. Usage: %1").arg(usage), lineNumber);

    Command result;
    result.type = commandType_from_string(args[0]);
    result.addressMode = parseAddressMode(args[1]);
    result.dataWidth = parseDataWidth(args[2]);
    result.address = parseAddress(args[3]);

    if (args.size() == 5)
    {
        if (args[4].toLower() != "slow")
        {
            throw ParseError(QSL("Unknown argument '%1', expected 'slow' or no argument")
                             .arg(args[4]));
        }

        result.mvlcSlowRead = true;
    }

    result.lineNumber = lineNumber;

    return result;
}

Command parse_mvlc_compare_loop_accu(const QStringList &args, int lineNumber)
{
    auto usage = QSL("mvlc_compare_loop_accu ('eq'|'lt'|'gt') <value>");

    if (args.size() != 3)
        throw ParseError(QString("Invalid number of arguments. Usage: %1").arg(usage), lineNumber);

    try
    {
        Command result;
        result.type = commandType_from_string(args[0]);
        result.value = static_cast<u32>(mvlc::accu_comparator_from_string(args[1].toStdString()));
        result.address = parseValue<u32>(args[2]);
        result.lineNumber = lineNumber;
        return result;
    } catch (const std::runtime_error &e)
    {
        throw ParseError(e.what(), lineNumber);
    }
}

Command parse_accu_set(const QStringList &args, int lineNumber)
{
    auto usage = QSL("%1 <value>").arg(args[0]);

    if (args.size() != 2)
        throw ParseError(QSL("Invalid number of arguments. Usage: %1").arg(usage), lineNumber);

    try
    {
        Command result;
        result.type = CommandType::Accu_Set;
        result.value = parseValue<u32>(args[1]);
        result.lineNumber = lineNumber;
        return result;
    } catch (const std::runtime_error &e)
    {
        throw ParseError(e.what(), lineNumber);
    }
}

Command parse_accu_mask_and_rotate(const QStringList &args, int lineNumber)
{
    auto usage = QSL("%1 <mask> <rotate_amount>").arg(args[0]);

    if (args.size() != 3)
        throw ParseError(QSL("Invalid number of arguments. Usage: %1").arg(usage), lineNumber);

    try
    {
        Command result;
        result.type = CommandType::Accu_MaskAndRotate;
        result.accuMask = parseValue<u32>(args[1]);
        result.accuRotate = parseValue<u32>(args[2]);
        result.lineNumber = lineNumber;
        return result;
    } catch (const std::runtime_error &e)
    {
        throw ParseError(e.what(), lineNumber);
    }
}

AccuTestOp accu_test_op_from_string(const QString &s_)
{
    auto s = s_.toLower();

    if (s == "==" || s == "eq" || s == "=")
        return AccuTestOp::EQ;

    if (s == "!=" || s == "neq")
        return AccuTestOp::NEQ;

    if (s == "<" || s == "lt")
        return AccuTestOp::LT;

    if (s == "<=" || s == "lte")
        return AccuTestOp::LTE;

    if (s == ">" || s == "gt")
        return AccuTestOp::GT;

    if (s == ">=" || s == "gte")
        return AccuTestOp::GTE;

    throw std::runtime_error("invalid comparison operator");
}

Command parse_accu_test(const QStringList &args, int lineNumber)
{
    auto usage = QSL("%1 <compare_op> <compare_value> <message>").arg(args[0]);

    if (args.size() != 4)
        throw ParseError(QSL("Invalid number of arguments. Usage: %1").arg(usage), lineNumber);

    try
    {
        Command result;
        result.type = CommandType::Accu_Test;
        result.accuTestOp = accu_test_op_from_string(args[1]);
        result.accuTestValue = parseValue<u32>(args[2]);
        result.accuTestMessage = args[3];
        result.lineNumber = lineNumber;
        return result;
    } catch (const std::runtime_error &e)
    {
        throw ParseError(e.what(), lineNumber);
    }
}

typedef Command (*CommandParser)(const QStringList &args, int lineNumber);

static const QMap<QString, CommandParser> commandParsers =
{
    { QSL("read"),                  parseRead },
    { QSL("readabs"),               parseRead },
    { QSL("write"),                 parseWrite },
    { QSL("writeabs"),              parseWrite },
    { QSL("wait"),                  parseWait },
    { QSL("marker"),                parseMarker },

    { QSL("blt"),                   parseBlockTransfer },
    { QSL("bltfifo"),               parseBlockTransfer },
    { QSL("mblt"),                  parseBlockTransfer },
    { QSL("mbltfifo"),              parseBlockTransfer },
    { QSL("mblts"),                 parseBlockTransfer },
    { QSL("2esst"),                 parse2esstTransfer },
    { QSL("2essts"),                parse2esstTransfer },

    { QSL("setbase"),               parseSetBase },
    { QSL("resetbase"),             parseResetBase },

    { QSL("vmusb_write_reg"),       parse_VMUSB_write_reg },
    { QSL("vmusb_read_reg"),        parse_VMUSB_read_reg },

    { QSL("mvlc_writespecial"),     parse_mvlc_writespecial },

    { QSL("write_float_word"),      parse_write_float_word },

    { QSL("print"),                 parse_print },

    { QSL("mvlc_set_address_inc_mode"), parse_mvlc_set_address_inc_mode },
    { QSL("mvlc_wait"),                 parse_mvlc_wait },
    { QSL("mvlc_signal_accu"),          parse_mvlc_signal_accu },
    { QSL("mvlc_mask_shift_accu"),      parse_mvlc_mask_shift_accu},
    { QSL("mvlc_set_accu"),             parse_mvlc_set_accu },
    { QSL("mvlc_read_to_accu"),         parse_mvlc_read_to_accu },
    { QSL("mvlc_compare_loop_accu"),    parse_mvlc_compare_loop_accu },

    { QSL("accu_set"),          parse_accu_set },
    { QSL("accu_mask_rotate"),  parse_accu_mask_and_rotate },
    { QSL("accu_test"),         parse_accu_test },
};

static QString handle_multiline_comment(QString line, bool &in_multiline_comment)
{
    QString result;
    result.reserve(line.size());

    s32 i = 0;

    while (i < line.size())
    {
        auto mid_ref = line.midRef(i, 2);

        if (in_multiline_comment)
        {
            if (mid_ref == "*/")
            {
                in_multiline_comment = false;
                i += 2;
            }
            else
            {
                ++i; // skip over characters inside a comment block
            }
        }
        else
        {
            if (mid_ref == "/*")
            {
                in_multiline_comment = true;
                i += 2;
            }
            else
            {
                // append characters outside of a comment block to the result
                result.append(line.at(i));
                ++i;
            }
        }
    }

    return result;
}

// Also see
// https://stackoverflow.com/questions/27318631/parsing-through-a-csv-file-in-qt
// for a nice implementation of quoted string parsing.

std::pair<std::string, bool> read_atomic_variable_reference(std::istringstream &in)
{
    assert(in.peek() == '{');

    in.unsetf(std::ios_base::skipws);

    std::string result;
    char c;

    while (in >> c)
    {
        result.push_back(c);

        if (c == '}')
            return std::make_pair(result, true);
    }

    // Unterminated variable reference
    return std::make_pair(result, false);
}

std::pair<std::string, bool> read_atomic_variable_reference(const std::string &str)
{
    std::istringstream in(str);
    return read_atomic_variable_reference(in);
}

std::pair<std::string, bool> read_atomic_expression(std::istringstream &in)
{
    assert(in.peek() == '(');

    in.unsetf(std::ios_base::skipws);

    std::string result;
    char c;
    unsigned nParens = 0;

    while (in >> c)
    {
        result.push_back(c);

        switch (c)
        {
            case '(':
                ++nParens;
                break;

            case ')':
                if (--nParens == 0)
                    return std::make_pair(result, true);
                break;

            default:
                break;
        }
    }

    // Mismatched number of opening and closing parens.
    return std::make_pair(result, false);
}

std::pair<std::string, bool> read_atomic_expression(const std::string &str)
{
    std::istringstream in(str);
    return read_atomic_expression(in);
}

// Split the input line into atomic parts according to the following rules:
// - ${...} style variable references are considered parts
// - $(...) style math expressions are considered parts
// - Quoted strings are considered parts
// - Concatenations of the above form parts. The following input line is
//   considered to be a single part:
//   some"things"${that}slumber" should never be awoken"$(6 * 7)
// - If none of the above applies whitespace is used to separate parts.
std::vector<std::string> split_into_atomic_parts(const std::string &line, int lineNumber)
{
    std::vector<std::string> result;
    std::string part;
    std::istringstream in(line);
    in.unsetf(std::ios_base::skipws);


    while (!in.eof())
    {
        switch (in.peek())
        {
            case ' ':
            case '\t':
                in.get();

                if (!part.empty())
                {
                    result.push_back(part);
                    part.clear();
                }
                break;

            case '"':
                {
                    std::string quotedPart;
                    in >> std::quoted(quotedPart);
                    part.append(quotedPart);

                    // Extra handling to allow concatenating quoted and
                    // non-quoted parts if they are not separated by
                    // whitespace.
                    auto c = in.peek();
                    if (c == ' ' || c == '\t')
                    {
                        result.push_back(part);
                        part.clear();
                    }
                }
                break;

            case '$':
                {
                    part.push_back(in.get());

                    switch (in.peek())
                    {
                        case '(':
                            {
                                auto rr = read_atomic_expression(in);
                                part += rr.first;
                                if (!rr.second)
                                    throw ParseError(
                                        QSL("Unterminated expression string '%1'")
                                        .arg(part.c_str()), lineNumber);
                            }
                            break;

                        case '{':
                            {
                                auto rr = read_atomic_variable_reference(in);
                                part += rr.first;
                                if (!rr.second)
                                    throw ParseError(
                                        QSL("Unterminated variable reference '%1'")
                                        .arg(part.c_str()), lineNumber);
                            }
                            break;

                        default:
                            // Neither variable nor expression. Do nothing and
                            // let the default case handle it on the next
                            // iteration.
                            continue;
                    }


                }
                break;

            default:
                {
                    // Need to do an explicit check for the EOF condition as
                    // both peek() and get() can return an EOF even if in.eof()
                    // is not true. The reason is that for some stream types
                    // the EOF condition can only be determined when actually
                    // performing the read.
                    auto c = in.get();
                    if (c != std::istringstream::traits_type::eof())
                        part.push_back(c);
                }
        }
    }

    if (!part.empty())
        result.push_back(part);

    return result;
}

QString expand_variables(const QString &qline, const SymbolTables &symtabs, s32 lineNumber)
{
    QString result;
    auto line = qline.toStdString();
    std::istringstream in(line);
    in.unsetf(std::ios_base::skipws);
    char c;
    enum State { OutsideVar, InsideVar };
    State state = OutsideVar;
    QString varName;

    while (in >> c)
    {
        switch (state)
        {
            case OutsideVar:
                if (c == '$' && in.peek() == '{')
                {
                    in.get();
                    state = InsideVar;
                }
                else
                    result.push_back(c);

                break;

            case InsideVar:
                if (c == '}')
                {
                    if (auto var = lookup_variable(varName, symtabs))
                        result += var.value;
                    else
                        throw ParseError(QSL("Undefined variable '%1'")
                                         .arg(varName), lineNumber);
                    state = OutsideVar;
                    varName.clear();
                }
                else
                    varName.push_back(c);

                break;
        }
    }

    if (state == InsideVar)
    {
        throw ParseError(QSL("Unterminated variable reference '${%1'")
                         .arg(varName), lineNumber);
    }

    return result;
}

void expand_variables(PreparsedLine &preparsed, const SymbolTables &symtabs)
{
    for (auto &part: preparsed.parts)
        part = expand_variables(part, symtabs, preparsed.lineNumber);
}

QSet<QString> collect_variable_references(const QString &qline, s32 lineNumber)
{
    QSet<QString> result;
    auto line = qline.toStdString();
    std::istringstream in(line);
    in.unsetf(std::ios_base::skipws);
    char c;
    enum State { OutsideVar, InsideVar };
    State state = OutsideVar;
    QString varName;

    while (in >> c)
    {
        switch (state)
        {
            case OutsideVar:
                if (c == '$' && in.peek() == '{')
                {
                    in.get();
                    state = InsideVar;
                }

                break;

            case InsideVar:
                if (c == '}')
                {
                    result.insert(varName);
                    state = OutsideVar;
                    varName.clear();
                }
                else
                    varName.push_back(c);

                break;
        }
    }

    if (state == InsideVar)
    {
        throw ParseError(QSL("Unterminated variable reference '${%1'")
                         .arg(varName), lineNumber);
    }

    return result;
}

void collect_variable_references(PreparsedLine &preparsed)
{
    preparsed.varRefs = {};

    for (auto &part: preparsed.parts)
        preparsed.varRefs.unite(collect_variable_references(part, preparsed.lineNumber));
}

QSet<QString> collect_variable_references(const QString &input)
{
    QSet<QString> result;

    auto pp = pre_parse(input);
    for (const auto &preparsed: pp)
        result.unite(preparsed.varRefs);

    return result;
}

QSet<QString> collect_variable_references(QTextStream &input)
{
    QSet<QString> result;

    auto pp = pre_parse(input);
    for (const auto &preparsed: pp)
        result.unite(preparsed.varRefs);

    return result;
}

QVector<PreparsedLine> pre_parse(const QString &input)
{
    QTextStream stream(const_cast<QString *>(&input), QIODevice::ReadOnly);
    return pre_parse(stream);
}

// Get rid of comment parts and empty lines and split each of the remaining
// lines into space separated (quoted string) parts while keeping track of the
// correct input line numbers.
QVector<PreparsedLine> pre_parse(QTextStream &input)
{
    QVector<PreparsedLine> result;
    int lineNumber = 0;
    bool in_multiline_comment = false;

    while (true)
    {
        auto line = input.readLine();
        ++lineNumber;

        if (line.isNull())
            break;

        line = handle_multiline_comment(line, in_multiline_comment);

        int startOfComment = line.indexOf('#');

        if (startOfComment >= 0)
            line.resize(startOfComment);

        auto trimmed = line.trimmed();

        if (trimmed.isEmpty())
            continue;

        auto stlParts = split_into_atomic_parts(trimmed.toStdString(), lineNumber);

        if (stlParts.empty())
            continue;

        auto parts = to_qstrlist_from_std(stlParts);

        // Lowercase the first part (the command name or for the shortcut form
        // of the write command the address value).
        parts[0] = parts[0].toLower();

        PreparsedLine ppl{line, parts, lineNumber, {} };
        collect_variable_references(ppl);

        result.push_back(ppl);
    }

    return result;
}

static long find_index_of_next_command(
    const QString &cmd,
    const QVector<PreparsedLine> splitLines,
    int searchStartOffset)
{
    auto it_start = splitLines.begin() + searchStartOffset;
    auto it_end   = splitLines.end();

    auto pred = [&cmd](const PreparsedLine &sl)
    {
        return sl.parts.at(0) == cmd;
    };

    auto it_result = std::find_if(it_start, it_end, pred);

    if (it_result != it_end)
    {
        return it_result - splitLines.begin();
    }

    return -1;
}

static Command handle_single_line_command(const PreparsedLine &line)
{
    assert(!line.parts.isEmpty());

    Command result;

    const QStringList &parts = line.parts;

    if (parts.at(0).at(0).isDigit() && parts.size() == 2)
    {
        /* Try to parse an address followed by a value. This is the short form
         * of a write command. */
        uint32_t addr = 0u, val = 0u;

        // address
        try
        {
            addr = parseValue<u32>(parts[0]);
        }
        catch (const QString &message)
        {
            throw ParseError(QString(QSL("Invalid short-form address \"%1\" (%2)"))
                             .arg(parts[0], message), line.lineNumber);
        }
        catch (const char *message)
        {
            throw ParseError(QString(QSL("Invalid short-form address \"%1\" (%2)"))
                             .arg(parts[0], message), line.lineNumber);
        }

        // value
        try
        {
            val = parseValue<u32>(parts[1]);
        }
        catch (const QString &message)
        {
            throw ParseError(QString(QSL("Invalid short-form value \"%1\" (%2)"))
                             .arg(parts[1], message), line.lineNumber);
        }
        catch (const char *message)
        {
            throw ParseError(QString(QSL("Invalid short-form value \"%1\" (%2)"))
                             .arg(parts[1], message), line.lineNumber);
        }

        result.type = CommandType::Write;
        result.addressMode = vme_address_modes::A32;
        result.dataWidth = DataWidth::D16;
        result.address = addr;
        result.value = val;

        return result;
    }

    auto parseFun = commandParsers.value(parts[0].toLower(), nullptr);

    if (!parseFun)
        throw ParseError(QString(QSL("No such command \"%1\"")).arg(parts[0]), line.lineNumber);

    try
    {
        Command result = parseFun(parts, line.lineNumber);
        return result;
    }
    catch (const QString &message)
    {
        throw ParseError(message, line.lineNumber);
    }
    catch (const char *message)
    {
        throw ParseError(message, line.lineNumber);
    }

    return result;
}

static Command handle_meta_block_command(
    const QVector<PreparsedLine> &lines,
    int blockStartIndex, int blockEndIndex)
{
    assert(lines.size() > 1);

    Command result;
    result.type = CommandType::MetaBlock;
    result.metaBlock.blockBegin = lines.at(blockStartIndex);

    std::copy(lines.begin() + blockStartIndex + 1,
              lines.begin() + blockEndIndex,
              std::back_inserter(result.metaBlock.preparsedLines));

    QStringList plainLineBuffer;

    std::transform(
        result.metaBlock.preparsedLines.begin(),
        result.metaBlock.preparsedLines.end(),
        std::back_inserter(plainLineBuffer),
        [] (const auto &preparsedLine) { return preparsedLine.line; });

    result.metaBlock.textContents = plainLineBuffer.join("\n");

    return result;
}

static Command handle_mvlc_custom_command(
    const QVector<PreparsedLine> &lines,
    int blockStartIndex, int blockEndIndex)
{
    // mvlc_custom_begin [output_words=0]
    //   u32 value 0
    //   u32 value 1
    //   ...
    // mvlc_custom_end

    assert(lines.size() > 1);

    Command result;
    result.type = CommandType::MVLC_Custom;

    // parse first line arguments
    PreparsedLine cmdLine = lines.at(blockStartIndex);

    assert(cmdLine.parts.at(0) == MVLC_CustomBegin);

    for (auto it = cmdLine.parts.begin() + 1; it != cmdLine.parts.end(); it++)
    {
        QStringList argParts = (*it).split('=', QString::SkipEmptyParts);

        if (argParts.size() != 2)
            throw QString("invalid argument to '%1': %2").arg(MVLC_CustomBegin).arg(*it);

        const QString &keyword = argParts.at(0);
        const QString &value   = argParts.at(1);

        if (keyword == "output_words")
        {
            result.transfers = parseValue<u32>(value);
        }
        else
        {
            throw QString("unknown argument to '%1': %2").arg(MVLC_CustomBegin).arg(*it);
        }
    }

    // read the custom stack contents (one u32 value per line)
    for (auto ppl = lines.begin() + blockStartIndex + 1;
         ppl < lines.begin() + blockEndIndex;
         ++ppl)
    {
        if (!ppl->parts.empty())
            result.mvlcCustomStack.push_back(parseValue<u32>(ppl->parts[0]));
    }

    return result;
}

static Command handle_mvlc_inline_stack(
    const QVector<PreparsedLine> &lines,
    int blockStartIndex, int blockEndIndex,
    SymbolTables &symtabs, u32 baseAddress
    )
{
    assert(lines.size() > 1);

    Command result;
    result.type = CommandType::MVLC_InlineStack;

    QStringList plainLineBuffer;

    std::transform(
        lines.begin() + blockStartIndex + 1,
        lines.begin() + blockEndIndex,
        std::back_inserter(plainLineBuffer),
        [] (const auto &preparsedLine) { return preparsedLine.line; });

    auto inlineScriptText = plainLineBuffer.join("\n");

    auto inlineCommands = parse(inlineScriptText, symtabs, baseAddress);

    for (const auto &cmd: inlineCommands)
    {
        result.mvlcInlineStack.emplace_back(std::make_shared<Command>(cmd));
    }

    return result;
}

QString evaluate_expressions(const QString &qstrPart, s32 lineNumber)
{
    QString result;
    auto part = qstrPart.toStdString();
    std::istringstream in(part);
    in.unsetf(std::ios_base::skipws);
    char c;
    enum State { OutsideExpr, InsideExpr };
    State state = OutsideExpr;
    std::string exprString;
    unsigned nParens = 0;

    while (in >> c)
    {
        switch (state)
        {
            case OutsideExpr:
                if (c == '$' && in.peek() == '(')
                {
                    // copy the first opening paren and count it
                    exprString += in.get();
                    ++nParens;
                    state = InsideExpr;
                }
                else
                    result.push_back(c);

                break;

            case InsideExpr:
                if (c == ')')
                {
                    exprString.push_back(')');

                    if (--nParens == 0)
                    {
                        try
                        {
                            a2::a2_exprtk::Expression expr(exprString);
                            expr.compile();
                            double d = expr.eval();

                            result += QString::number(d);

                            state = OutsideExpr;
                            exprString.clear();
                        }
                        catch (const a2::a2_exprtk::ParserErrorList &el)
                        {
                            a2::a2_exprtk::ParserError pe = {};
                            if (!el.errors.empty())
                                pe = *el.errors.begin();

                            throw ParseError(
                                QSL("Embedded math expression parser error: %1")
                                .arg(pe.diagnostic.c_str()),
                                lineNumber);
                        }
                        catch (const a2::a2_exprtk::SymbolError &e)
                        {
                            throw ParseError(
                                QSL("Embedded math expression symbol error (symbol name: %1)")
                                .arg(e.symbolName.c_str()),
                                lineNumber);
                        }
                    }
                }
                else
                {
                    if (c == '(')
                        ++nParens;
                    exprString.push_back(c);
                }

                break;
        }
    }

    if (state == InsideExpr)
    {
        throw ParseError(QSL("Unterminated expression string '$(%1'")
                         .arg(exprString.c_str()), lineNumber);
    }

    return result;
}

void evaluate_expressions(PreparsedLine &preparsed)
{
    auto eval = [&preparsed] (QString &part)
    {
        part = evaluate_expressions(part, preparsed.lineNumber);
    };

    std::for_each(preparsed.parts.begin(), preparsed.parts.end(), eval);
}

// Overloads without SymbolTables arguments. These will create a single symbol
// table for internal use. Symbols set from within the script are not
// accessible from the outside.
VMEScript parse(QFile *input, uint32_t baseAddress)
{
    SymbolTables symtabs;
    return parse(input, symtabs, baseAddress);
}

VMEScript parse(const QString &input, uint32_t baseAddress)
{
    SymbolTables symtabs;
    return parse(input, symtabs, baseAddress);
}

VMEScript parse(const std::string &input, uint32_t baseAddress)
{
    SymbolTables symtabs;
    return parse(input, symtabs, baseAddress);
}

VMEScript parse(QTextStream &input, uint32_t baseAddress)
{
    SymbolTables symtabs;
    return parse(input, symtabs, baseAddress);
}

// Overloads taking a SymbolTables instances.
// Variables set from within the script are written to the first symbol table
// symtabs[0]. If symtabs is empty a single fresh SymbolTable will be created
// and added to symtabs.

VMEScript parse(QFile *input, SymbolTables &symtabs, uint32_t baseAddress)
{
    QTextStream stream(input);
    return parse(stream, symtabs, baseAddress);
}

VMEScript parse(const QString &input, SymbolTables &symtabs, uint32_t baseAddress)
{
    QTextStream stream(const_cast<QString *>(&input), QIODevice::ReadOnly);
    return parse(stream, symtabs, baseAddress);
}

VMEScript parse(const std::string &input, SymbolTables &symtabs, uint32_t baseAddress)
{
    auto qStr = QString::fromStdString(input);
    return parse(qStr, symtabs, baseAddress);
}

VMEScript parse(
    QTextStream &input,
    SymbolTables &symtabs,
    uint32_t baseAddress)
{
    int lineIndex = 0;

    try
    {
        if (symtabs.isEmpty())
            symtabs.push_back(SymbolTable{});

        VMEScript result;

        QVector<PreparsedLine> splitLines = pre_parse(input);

        const u32 originalBaseAddress = baseAddress;

        while (lineIndex < splitLines.size())
        {
            auto &preparsed = splitLines[lineIndex];

            assert(!preparsed.parts.isEmpty());

            // Handling of special meta blocks enclosed in MetaBlockBegin and
            // MetaBlockEnd. These can span multiple lines.
            // Variable references are not replaced within meta blocks.
            if (preparsed.parts[0] == MetaBlockBegin)
            {
                int blockStartIndex = lineIndex;
                int blockEndIndex = find_index_of_next_command(
                    MetaBlockEnd, splitLines, blockStartIndex);

                if (blockEndIndex < 0)
                {
                    throw ParseError(
                        QString("No matching \"%1\" found.").arg(MetaBlockEnd),
                        preparsed.lineNumber);
                }

                assert(blockEndIndex > blockStartIndex);
                assert(blockEndIndex < splitLines.size());

                auto metaBlockCommand = handle_meta_block_command(
                    splitLines, blockStartIndex, blockEndIndex);

                result.push_back(std::move(metaBlockCommand));

                lineIndex = blockEndIndex + 1;
            }
            // Special blocks for inserting custom data into MVLC readout stacks.
            else if (preparsed.parts[0] == MVLC_CustomBegin)
            {
                int blockStartIndex = lineIndex;
                int blockEndIndex = find_index_of_next_command(
                    MVLC_CustomEnd, splitLines, blockStartIndex);

                if (blockEndIndex < 0)
                {
                    throw ParseError(
                        QString("No matching \"%1\" found.").arg(MVLC_CustomEnd),
                        preparsed.lineNumber);
                }

                assert(blockEndIndex > blockStartIndex);
                assert(blockEndIndex < splitLines.size());

                auto customCommand = handle_mvlc_custom_command(
                    splitLines, blockStartIndex, blockEndIndex);

                result.push_back(std::move(customCommand));

                lineIndex = blockEndIndex + 1;
            }
            // MVLC inline stack blocks. This is mostly for debugging purposes.
            else if (preparsed.parts[0] == MVLC_StackBegin)
            {
                int blockStartIndex = lineIndex;
                int blockEndIndex = find_index_of_next_command(
                    MVLC_StackEnd, splitLines, blockStartIndex);

                if (blockEndIndex < 0)
                {
                    throw ParseError(
                        QString("No matching \"%1\" found.").arg(MVLC_StackEnd),
                        preparsed.lineNumber);
                }

                assert(blockEndIndex > blockStartIndex);
                assert(blockEndIndex < splitLines.size());

                auto inlineStack = handle_mvlc_inline_stack(
                    splitLines, blockStartIndex, blockEndIndex,
                    symtabs, baseAddress);

                result.push_back(std::move(inlineStack));

                lineIndex = blockEndIndex + 1;
            }
            else // Not a block
            {
                expand_variables(preparsed, symtabs);
                evaluate_expressions(preparsed);

                if (preparsed.parts[0] == "set")
                {
                    if (preparsed.parts.size() != 3)
                    {
                        throw ParseError(
                            QString("Invalid arguments to 'set' command. Usage: set <var> <value>."),
                            preparsed.lineNumber);
                    }

                    const auto &varName = preparsed.parts[1];
                    const auto &varValue = preparsed.parts[2];

                    // Set the variable in the first/innermost symbol table.
                    symtabs[0][varName] = Variable{varValue, preparsed.lineNumber};
                }
                else
                {
                    auto cmd = handle_single_line_command(preparsed);

                /* FIXME: CommandTypes SetBase and ResetBase are handled directly in
                 * here by modifying other commands before they are pushed onto result.
                 * To make warnings generated when parsing any of SetBase/ResetBase
                 * available to the outside I needed to return them in the result
                 * although they have already been handled in here!
                 * This is confusing and will lead to errors...
                 *
                 * An alternative would be to store the original base address inside
                 * VMEScript and implement SetBase/ResetBase in run_script().
                 */

                    switch (cmd.type)
                    {
                        case CommandType::Invalid:
                            break;

                        case CommandType::SetBase:
                        {
                            baseAddress = cmd.address;
                            result.push_back(std::move(cmd));
                        } break;

                        case CommandType::ResetBase:
                        {
                            baseAddress = originalBaseAddress;
                            result.push_back(std::move(cmd));
                        } break;

                        default:
                        {
                            cmd = add_base_address(cmd, baseAddress);
                            result.push_back(std::move(cmd));
                        } break;
                    }
                }

                lineIndex++;
            }
        }

        return result;
    }
    catch (const QString &err)
    {
        throw ParseError(err, lineIndex);
    }
}

static const QMap<CommandType, QString> commandTypeToString =
{
    { CommandType::Read,                    QSL("read") },
    { CommandType::ReadAbs,                 QSL("readabs") },
    { CommandType::Write,                   QSL("write") },
    { CommandType::WriteAbs,                QSL("writeabs") },
    { CommandType::Wait,                    QSL("wait") },
    { CommandType::Marker,                  QSL("marker") },
    { CommandType::BLT,                     QSL("blt") },
    { CommandType::BLTFifo,                 QSL("bltfifo") },
    { CommandType::MBLT,                    QSL("mblt") },
    { CommandType::MBLTFifo,                QSL("mbltfifo") },
    { CommandType::MBLTSwapped,             QSL("mblts") },
    { CommandType::Blk2eSST64,              QSL("2esst") },
    { CommandType::Blk2eSST64Swapped,       QSL("2essts") },
    { CommandType::SetBase,                 QSL("setbase") },
    { CommandType::ResetBase,               QSL("resetbase") },
    { CommandType::VMUSB_WriteRegister,     QSL("vmusb_write_reg") },
    { CommandType::VMUSB_ReadRegister,      QSL("vmusb_read_reg") },
    { CommandType::MVLC_WriteSpecial,       QSL("mvlc_writespecial") },
    { CommandType::MetaBlock,               QSL("meta_block") },
    { CommandType::SetVariable,             QSL("set_variable") },
    { CommandType::Print,                   QSL("print") },
    { CommandType::MVLC_SetAddressIncMode,  QSL("mvlc_set_address_inc_mode") },
    { CommandType::MVLC_Wait,               QSL("mvlc_wait") },
    { CommandType::MVLC_SignalAccu,         QSL("mvlc_signal_accu") },
    { CommandType::MVLC_MaskShiftAccu,      QSL("mvlc_mask_shift_accu") },
    { CommandType::MVLC_SetAccu,            QSL("mvlc_set_accu") },
    { CommandType::MVLC_ReadToAccu,         QSL("mvlc_read_to_accu") },
    { CommandType::MVLC_CompareLoopAccu,    QSL("mvlc_compare_loop_accu") },
    { CommandType::MVLC_Custom,             QSL("mvlc_custom") },
    { CommandType::MVLC_InlineStack,        QSL("mvlc_stack") },

    { CommandType::Accu_Set,                QSL("accu_set") },
    { CommandType::Accu_MaskAndRotate,      QSL("accu_mask_rotate") },
    { CommandType::Accu_Test,               QSL("accu_test") },
};

QString to_string(CommandType commandType)
{
    return commandTypeToString.value(commandType, QSL("unknown"));
}

CommandType commandType_from_string(const QString &str)
{
    static bool reverseMapInitialized = false;
    static QMap<QString, CommandType> stringToCommandType;

    if (!reverseMapInitialized)
    {
        for (auto it = commandTypeToString.begin();
             it != commandTypeToString.end();
             ++it)
        {
            stringToCommandType[it.value()] = it.key();
        }
        reverseMapInitialized = true;
    }

    return stringToCommandType.value(str.toLower(), CommandType::Invalid);
}

QString amod_to_string(u8 addressMode)
{
    static const QMap<u8, QString> addressModeToString =
    {
        { vme_address_modes::a16User,         QSL("a16") },
        { vme_address_modes::a16Priv,         QSL("a16") },

        { vme_address_modes::a24UserData    , QSL("a24") },
        { vme_address_modes::a24UserProgram , QSL("a24") },
        { vme_address_modes::a24UserBlock   , QSL("a24") },

        { vme_address_modes::a24PrivData    , QSL("a24") },
        { vme_address_modes::a24PrivProgram , QSL("a24") },
        { vme_address_modes::a24PrivBlock   , QSL("a24") },

        { vme_address_modes::a32UserData    , QSL("a32") },
        { vme_address_modes::a32UserProgram , QSL("a32") },
        { vme_address_modes::a32UserBlock   , QSL("a32") },
        { vme_address_modes::a32UserBlock64 , QSL("a32") },

        { vme_address_modes::a32PrivData    , QSL("a32") },
        { vme_address_modes::a32PrivProgram , QSL("a32") },
        { vme_address_modes::a32PrivBlock   , QSL("a32") },
        { vme_address_modes::a32PrivBlock64 , QSL("a32") },

        { vme_address_modes::cr             , QSL("cr") },
    };

    auto result = addressModeToString.value(addressMode);
    if (!result.isEmpty())
        result += " ";
    result += QSL("(amod=0x%1)").arg(static_cast<u32>(addressMode), 2, 16, QLatin1Char('0'));
    return result;
}

QString to_string(DataWidth dataWidth)
{
    static const QMap<DataWidth, QString> dataWidthToString =
    {
        { DataWidth::D16,           QSL("d16") },
        { DataWidth::D32,           QSL("d32") },
    };

    return dataWidthToString.value(dataWidth, QSL("unknown"));
}

QString to_string(MVLCSpecialWord sw)
{
    switch (sw)
    {
        case MVLCSpecialWord::Timestamp: return "Timestamp";
        case MVLCSpecialWord::Accu: return "Accu";
    }

    return "Unrecognized MVLC special word";
}

QString to_string(const Blk2eSSTRate &rate)
{
    switch (rate)
    {
        case Blk2eSSTRate::Rate160MB:
            return "160MB";
        case Blk2eSSTRate::Rate276MB:
            return "276MB";
        case Blk2eSSTRate::Rate320MB:
            return "320MB";
    }

    return "Unknown 2eSST transfer rate";
}

QString to_string(const Command &cmd)
{
    QString buffer;
    QString cmdStr = to_string(cmd.type);

    switch (cmd.type)
    {
        case CommandType::Invalid:
        case CommandType::ResetBase:
            return cmdStr;

        case CommandType::Read:
        case CommandType::ReadAbs:
        case CommandType::MVLC_ReadToAccu:
            {
                buffer = QString(QSL("%1 %2 %3 %4"))
                    .arg(cmdStr)
                    .arg(amod_to_string(cmd.addressMode))
                    .arg(to_string(cmd.dataWidth))
                    .arg(format_hex(cmd.address));
            } break;

        case CommandType::Write:
        case CommandType::WriteAbs:
            {
                buffer = QString(QSL("%1 %2 %3 %4 %5"))
                    .arg(cmdStr)
                    .arg(amod_to_string(cmd.addressMode))
                    .arg(to_string(cmd.dataWidth))
                    .arg(format_hex(cmd.address))
                    .arg(format_hex(cmd.value));
            } break;

        case CommandType::Wait:
            {
                buffer = QString("wait %1ms")
                    .arg(cmd.delay_ms);
            } break;

        case CommandType::Marker:
            {
                buffer = QString("marker 0x%1")
                    .arg(cmd.value, 8, 16, QChar('0'));
            } break;

        case CommandType::BLT:
        case CommandType::BLTFifo:
        case CommandType::MBLT:
        case CommandType::MBLTFifo:
        case CommandType::MBLTSwapped:
            {
                buffer = QString(QSL("%1 %2 %3 %4"))
                    .arg(cmdStr)
                    .arg(amod_to_string(cmd.addressMode))
                    .arg(format_hex(cmd.address))
                    .arg(cmd.transfers);
            } break;

        case CommandType::Blk2eSST64:
        case CommandType::Blk2eSST64Swapped:
            {
                buffer = QString(QSL("%1 %2 %3 %4"))
                    .arg(cmdStr)
                    .arg(format_hex(cmd.address))
                    .arg(to_string(cmd.blk2eSSTRate))
                    .arg(cmd.transfers);
            } break;

        case CommandType::SetBase:
            {
                buffer = QString(QSL("%1 %2"))
                    .arg(cmdStr)
                    .arg(format_hex(cmd.address));
            } break;

        case CommandType::VMUSB_WriteRegister:
            {
                buffer = QString(QSL("%1 %2 %3 (%4)"))
                    .arg(cmdStr)
                    .arg(format_hex(cmd.address))
                    .arg(format_hex(cmd.value))
                    .arg(getRegisterName(cmd.address));
            } break;

        case CommandType::VMUSB_ReadRegister:
            {
                buffer = QString(QSL("%1 %2 (%3)"))
                    .arg(cmdStr)
                    .arg(format_hex(cmd.address))
                    .arg(getRegisterName(cmd.address));
            } break;

        case CommandType::MVLC_WriteSpecial:
            {
                auto specialStr = to_string(static_cast<MVLCSpecialWord>(cmd.value));
                buffer = QSL("%1 %2")
                    .arg(cmdStr)
                    .arg(specialStr);
            } break;

        case CommandType::MetaBlock:
            {
                buffer = QString("meta_block with %1 lines")
                    .arg(cmd.metaBlock.preparsedLines.size());
            } break;

        case CommandType::SetVariable:
            break;

        case CommandType::Print:
            buffer = cmdStr + cmd.printArgs.join(" ");
            break;

        case CommandType::MVLC_Custom:
            buffer = QString(QSL("%1 with %2 lines"))
                .arg(cmdStr)
                .arg(cmd.mvlcCustomStack.size());
            break;

        case CommandType::MVLC_SetAddressIncMode:
            buffer = QSL("%1 %2")
                .arg(cmdStr)
                .arg(address_inc_mode_to_string(
                        static_cast<mvlc::AddressIncrementMode>(cmd.value)).c_str());
            break;

        case CommandType::MVLC_Wait:
            buffer = QSL("%1 %2")
                .arg(cmdStr)
                .arg(cmd.value);
            break;

        case CommandType::MVLC_SignalAccu:
            buffer = QSL("%1").arg(cmdStr);
            break;

        case CommandType::MVLC_MaskShiftAccu:
            buffer = QSL("%1 %2 %3")
                .arg(cmdStr)
                .arg(format_hex(cmd.address)) // mask
                .arg(cmd.value); // shift
            break;

        case CommandType::MVLC_SetAccu:
            buffer = QSL("%1 %2")
                .arg(cmdStr)
                .arg(cmd.value);
            break;

        case CommandType::MVLC_CompareLoopAccu:
            buffer = QSL("%1 %2 %3")
                .arg(cmdStr)
                .arg(mvlc::accu_comparator_to_string(
                        static_cast<mvlc::AccuComparator>(cmd.value)).c_str())
                .arg(cmd.address);
            break;

        case CommandType::MVLC_InlineStack:
            buffer = QString(QSL("%1 with %2 commands"))
                .arg(cmdStr)
                .arg(cmd.mvlcInlineStack.size());
            break;

        case CommandType::Accu_Set:
<<<<<<< HEAD
            buffer = QSL("%1 %2")
                .arg(cmdStr)
                .arg(cmd.value);
            break;
        case CommandType::Accu_MaskAndRotate:
            buffer = QSL("%1 %2 %3")
                .arg(cmdStr)
                .arg(cmd.accuMask)
                .arg(cmd.accuRotate);
            break;
        case CommandType::Accu_Test:
            buffer = QSL("%1 %2 \"%3\"")
                .arg(cmdStr)
                // op value msg
                .arg(to_string(cmd.accuTestOp))
                .arg(cmd.accuTestValue)
                .arg(cmd.accuTestValue)
=======
            buffer = QSL("%1 accu=0x%2 (%3 dec)")
                .arg(cmdStr)
                .arg(cmd.value, 8, 16, QLatin1Char('0'))
                .arg(cmd.value)
                ;
            break;
        case CommandType::Accu_MaskAndRotate:
            buffer = QSL("%1 mask=0x%2 rotate=%3")
                .arg(cmdStr)
                .arg(cmd.accuMask, 8, 16, QLatin1Char('0'))
                .arg(cmd.accuRotate);
            break;
        case CommandType::Accu_Test:
            buffer = QSL("%1 accu %2 0x%3 \"%4\"")
                .arg(cmdStr)
                // op value msg
                .arg(to_string(cmd.accuTestOp))
                .arg(cmd.accuTestValue, 8, 16, QLatin1Char('0'))
>>>>>>> d178637c
                .arg(cmd.accuTestMessage);
            break;
    }

    return buffer;
}

QString format_hex(uint32_t value)
{
    return QString("0x%1").arg(value, 8, 16, QChar('0'));
}

Command add_base_address(Command cmd, uint32_t baseAddress)
{
    switch (cmd.type)
    {
        case CommandType::Invalid:
        case CommandType::Wait:
        case CommandType::Marker:
        case CommandType::ReadAbs:
        case CommandType::WriteAbs:
        case CommandType::SetBase:
        case CommandType::ResetBase:
        case CommandType::VMUSB_WriteRegister:
        case CommandType::VMUSB_ReadRegister:
        case CommandType::MVLC_WriteSpecial:
        case CommandType::MetaBlock:
        case CommandType::SetVariable:
        case CommandType::Print:
        case CommandType::MVLC_Custom:
        case CommandType::MVLC_SetAddressIncMode:
        case CommandType::MVLC_Wait:
        case CommandType::MVLC_SignalAccu:
        case CommandType::MVLC_MaskShiftAccu:
        case CommandType::MVLC_SetAccu:
        case CommandType::MVLC_CompareLoopAccu:
        case CommandType::MVLC_InlineStack:
        case CommandType::Accu_Set:
        case CommandType::Accu_MaskAndRotate:
        case CommandType::Accu_Test:
            break;

        case CommandType::Read:
        case CommandType::Write:
        case CommandType::BLT:
        case CommandType::BLTFifo:
        case CommandType::MBLT:
        case CommandType::MBLTFifo:
        case CommandType::MBLTSwapped:
        case CommandType::Blk2eSST64:
        case CommandType::Blk2eSST64Swapped:
        case CommandType::MVLC_ReadToAccu:
            cmd.address += baseAddress;
            break;
    }
    return cmd;
}

Command get_first_meta_block(const VMEScript &commands)
{
    auto it = std::find_if(
        commands.begin(), commands.end(),
        [] (const vme_script::Command &cmd)
        {
            return cmd.type == vme_script::CommandType::MetaBlock;
        });

    if (it != commands.end())
        return *it;

    return {}; // return an invalid command by default
}

QString get_first_meta_block_tag(const VMEScript &commands)
{
    return get_first_meta_block(commands).metaBlock.tag();
}

}<|MERGE_RESOLUTION|>--- conflicted
+++ resolved
@@ -2107,25 +2107,6 @@
             break;
 
         case CommandType::Accu_Set:
-<<<<<<< HEAD
-            buffer = QSL("%1 %2")
-                .arg(cmdStr)
-                .arg(cmd.value);
-            break;
-        case CommandType::Accu_MaskAndRotate:
-            buffer = QSL("%1 %2 %3")
-                .arg(cmdStr)
-                .arg(cmd.accuMask)
-                .arg(cmd.accuRotate);
-            break;
-        case CommandType::Accu_Test:
-            buffer = QSL("%1 %2 \"%3\"")
-                .arg(cmdStr)
-                // op value msg
-                .arg(to_string(cmd.accuTestOp))
-                .arg(cmd.accuTestValue)
-                .arg(cmd.accuTestValue)
-=======
             buffer = QSL("%1 accu=0x%2 (%3 dec)")
                 .arg(cmdStr)
                 .arg(cmd.value, 8, 16, QLatin1Char('0'))
@@ -2144,7 +2125,6 @@
                 // op value msg
                 .arg(to_string(cmd.accuTestOp))
                 .arg(cmd.accuTestValue, 8, 16, QLatin1Char('0'))
->>>>>>> d178637c
                 .arg(cmd.accuTestMessage);
             break;
     }

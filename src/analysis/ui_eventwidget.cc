/* mvme - Mesytec VME Data Acquisition
 *
 * Copyright (C) 2016-2020 mesytec GmbH & Co. KG <info@mesytec.com>
 *
 * Author: Florian Lüke <f.lueke@mesytec.com>
 *
 * This program is free software; you can redistribute it and/or modify
 * it under the terms of the GNU General Public License as published by
 * the Free Software Foundation; either version 3 of the License, or
 * (at your option) any later version.
 *
 * This program is distributed in the hope that it will be useful,
 * but WITHOUT ANY WARRANTY; without even the implied warranty of
 * MERCHANTABILITY or FITNESS FOR A PARTICULAR PURPOSE.  See the
 * GNU General Public License for more details.
 *
 * You should have received a copy of the GNU General Public License
 * along with this program; if not, write to the Free Software
 * Foundation, Inc., 59 Temple Place, Suite 330, Boston, MA 02111-1307 USA
 */
#include "analysis/ui_eventwidget.h"
#include "analysis/ui_eventwidget_p.h"

#include <algorithm>
#include <boost/dynamic_bitset.hpp>
#include <QCollator>
#include <QClipboard>
#include <QFileDialog>
#include <QGuiApplication>
#include <QListWidget>
#include <QListWidgetItem>
#include <QMenu>
#include <QMessageBox>
#include <QMimeData>
#include <QStandardPaths>
#include <QTimer>
#include <memory>

#include "analysis/a2_adapter.h"
#include "analysis/analysis_serialization.h"
#include "analysis/analysis_ui.h"
#include "analysis/condition_ui.h"
#include "analysis/expression_operator_dialog.h"
#include "analysis/listfilter_extractor_dialog.h"
#include "analysis/object_info_widget.h"

#include "histo1d_widget.h"
#include "histo2d_widget.h"
#include "mvme_context.h"
#include "mvme_context_lib.h"
#include "rate_monitor_widget.h"

namespace analysis
{
namespace ui
{

template<typename T>
inline T *get_qobject_pointer(QTreeWidgetItem *node, s32 dataRole = Qt::UserRole)
{
    if (auto qobj = get_qobject(node, dataRole))
    {
        return qobject_cast<T *>(qobj);
    }

    return nullptr;
}

AnalysisObjectPtr get_analysis_object(QTreeWidgetItem *node, s32 dataRole = Qt::UserRole)
{
    switch (node->type())
    {
        case NodeType_Source:
        case NodeType_Operator:
        case NodeType_Histo1DSink:
        case NodeType_Histo2DSink:
        case NodeType_Sink:
        case NodeType_Directory:
            {
                auto qo = get_qobject(node, dataRole);
                qDebug() << __PRETTY_FUNCTION__ << qo;
                if (auto ao = qobject_cast<AnalysisObject *>(qo))
                    return ao->shared_from_this();
            }
    }

    return AnalysisObjectPtr();
}

static QTreeWidgetItem *find_node(QTreeWidgetItem *root, const AnalysisObjectPtr &obj)
{
    if (root)
    {
        if (get_pointer<void>(root, DataRole_AnalysisObject) == obj.get())
            return root;

        const s32 childCount = root->childCount();

        for (s32 ci = 0; ci < childCount; ci++)
        {
            if (auto result = find_node(root->child(ci), obj))
                return result;
        }
    }

    return nullptr;
}

static QTreeWidgetItem *find_node(QTreeWidgetItem *root, const void *rawPtr)
{
    if (root)
    {
        if (get_pointer<void>(root, DataRole_RawPointer) == rawPtr)
            return root;

        const s32 childCount = root->childCount();

        for (s32 ci = 0; ci < childCount; ci++)
        {
            if (auto result = find_node(root->child(ci), rawPtr))
                return result;
        }
    }

    return nullptr;
}


template<typename T>
std::shared_ptr<T> get_shared_analysis_object(QTreeWidgetItem *node,
                                              s32 dataRole = Qt::UserRole)
{
    auto objPtr = get_analysis_object(node, dataRole);
    return std::dynamic_pointer_cast<T>(objPtr);
}

//
// ObjectTree and subclasses
//

// MIME types for drag and drop operations

// SourceInterface objects only
static const QString DataSourceIdListMIMEType = QSL("application/x-mvme-analysis-datasource-id-list");

// Non datasource operators and directories
static const QString OperatorIdListMIMEType = QSL("application/x-mvme-analysis-operator-id-list");

// Sink-type operators and directories
static const QString SinkIdListMIMEType = QSL("application/x-mvme-analysis-sink-id-list");

// Generic, untyped analysis objects
static const QString ObjectIdListMIMEType = QSL("application/x-mvme-analysis-object-id-list");

namespace
{

QVector<QUuid> decode_id_list(QByteArray data)
{
    QDataStream stream(&data, QIODevice::ReadOnly);
    QVector<QByteArray> sourceIds;
    stream >> sourceIds;

    QVector<QUuid> result;
    result.reserve(sourceIds.size());

    for (const auto &idData: sourceIds)
    {
        result.push_back(QUuid(idData));
    }

    return result;
}

/* In the active set a bit is set to 1 if the candidate at the bit index
 * uses the condition link being edited.
 * The checked set is the same but contains a 1 if the node representing
 * the candidate is checked. */
struct ConditionLinkModifications
{
    ConditionLink cl;
    OperatorVector candidates;
    boost::dynamic_bitset<> active;
    boost::dynamic_bitset<> checked;

    bool hasModifications() const { return active != checked; }
};

ConditionLinkModifications get_condition_modifications(const ConditionLink &cl,
                                                       Analysis *analysis,
                                                       const ObjectToNode &objectMap)
{
    ConditionLinkModifications result;

    result.candidates = get_apply_condition_candidates(cl.condition, analysis);

    std::sort(std::begin(result.candidates), std::end(result.candidates));

    result.active.reserve(result.candidates.size());
    result.checked.reserve(result.candidates.size());

    for (const auto &candidate: result.candidates)
    {
        QTreeWidgetItem *node = nullptr;
        try
        {
            node = objectMap.at(candidate);
        } catch (const std::out_of_range &)
        {}

        result.active.push_back(analysis->getConditionLink(candidate) == cl);
        result.checked.push_back(node && node->data(0, Qt::CheckStateRole) == Qt::Checked);
    }

    assert(result.candidates.size() == static_cast<int>(result.active.size()));
    assert(result.active.size() == result.checked.size());

    return result;
}

} // end anon namespace

ObjectTree::~ObjectTree()
{
    //qDebug() << __PRETTY_FUNCTION__ << this;
}

MVMEContext *ObjectTree::getContext() const
{
    assert(getEventWidget());
    return getEventWidget()->getContext();
}

Analysis *ObjectTree::getAnalysis() const
{
    assert(getContext());
    return getContext()->getAnalysis();
}

void ObjectTree::dropEvent(QDropEvent *event)
{
    /* Avoid calling the QTreeWidget reimplementation which handles internal moves
     * specially. Instead pass through to the QAbstractItemView base. */
    QAbstractItemView::dropEvent(event);
}

void ObjectTree::keyPressEvent(QKeyEvent *event)
{
    if (event->matches(QKeySequence::Copy))
    {
        auto selectedTopLevelObjects = getEventWidget()->getTopLevelSelectedObjects();
        getEventWidget()->copyToClipboard(selectedTopLevelObjects);
    }
    else if (event->matches(QKeySequence::Paste))
    {
        getEventWidget()->pasteFromClipboard(this);
    }
    else
    {
        QTreeWidget::keyPressEvent(event);
    }
}

QList<QTreeWidgetItem *> ObjectTree::getTopLevelSelectedNodes() const
{
    QList<QTreeWidgetItem *> result;

    auto nodes = selectedItems();

    for (auto node: nodes)
    {
        if (nodes.contains(node->parent()))
            continue;

        result.push_back(node);
    }

    return result;
}

Qt::DropActions ObjectTree::supportedDropActions() const
{
    return Qt::MoveAction;
}

// DataSourceTree

DataSourceTree::~DataSourceTree()
{
    //qDebug() << __PRETTY_FUNCTION__ << this;
}

QStringList DataSourceTree::mimeTypes() const
{
    return { DataSourceIdListMIMEType };
}

QMimeData *DataSourceTree::mimeData(const QList<QTreeWidgetItem *> items) const
{
    QVector<QByteArray> idData;

    for (auto item: items)
    {
        switch (item->type())
        {
            case NodeType_Source:
                if (auto source = get_pointer<SourceInterface>(item, DataRole_AnalysisObject))
                {
                    idData.push_back(source->getId().toByteArray());
                }
                break;

            default:
                break;
        }
    }

    QByteArray buffer;
    QDataStream stream(&buffer, QIODevice::WriteOnly);
    stream << idData;

    auto result = new QMimeData;
    result->setData(DataSourceIdListMIMEType, buffer);

    return result;
}

bool DataSourceTree::dropMimeData(QTreeWidgetItem *parentItem,
                                  int parentIndex,
                                  const QMimeData *data,
                                  Qt::DropAction action)
{
    (void) parentIndex;
    /* Drag and drop of datasources:
     * If dropped onto the tree or onto unassignedDataSourcesRoot the sources are removed
     * from their module and end up being unassigned.
     * If dropped onto a module the selected sources are (re)assigned to that module.
     */

    const auto mimeType = DataSourceIdListMIMEType;

    if (action != Qt::MoveAction)
        return false;

    if (!data->hasFormat(mimeType))
        return false;

    auto ids = decode_id_list(data->data(mimeType));

    if (ids.isEmpty())
        return false;

    bool didModify = false;
    auto analysis = getEventWidget()->getContext()->getAnalysis();

    check_directory_consistency(analysis->getDirectories(), analysis);

    AnalysisObjectVector droppedObjects;
    droppedObjects.reserve(ids.size());

    if (!parentItem || parentItem == unassignedDataSourcesRoot)
    {
        // move from module to unassigned

        AnalysisPauser pauser(getContext());

        for (auto &id: ids)
        {
            if (auto source = analysis->getSource(id))
            {
                qDebug() << __PRETTY_FUNCTION__ <<
                    "removing module assignment from data source " << source.get();

                source->setEventId(QUuid());
                source->setModuleId(QUuid());
                analysis->setSourceEdited(source);
                droppedObjects.append(source);
            }
        }

        didModify = true;
    }
    else if (parentItem && parentItem->type() == NodeType_Module)
    {
        // assign to module

        auto module = qobject_cast<ModuleConfig *>(get_qobject(parentItem, DataRole_RawPointer));
        assert(module);

        AnalysisPauser pauser(getContext());

        for (auto &id: ids)
        {
            if (auto source = analysis->getSource(id))
            {
                qDebug() << __PRETTY_FUNCTION__
                    << "assigning source " << source.get() << " to module " << module;

                source->setEventId(module->getEventId());
                source->setModuleId(module->getId());
                analysis->setSourceEdited(source);
                droppedObjects.append(source);
            }
        }

        didModify = true;
        // HACK: rebuild analysis here so that the changes are visible to the repopulate()
        // call below. If this is not done and the analysis is idle the pauser won't issue
        // the call to MVMEStreamWorker::start() and thus the analysis won't be rebuilt
        // until the next DAQ/replay start. Event then the UI won't be updated as it
        // doesn't know that the structure changed.
        // This is a systematic problem: the rebuild in the streamworker thread can cause
        // changes which means the GUI should be updated, but the GUI will never know.
        analysis->beginRun(Analysis::KeepState, getContext()->getVMEConfig());
    }

    check_directory_consistency(analysis->getDirectories(), analysis);

    if (didModify)
    {
        analysis->setModified();
        getEventWidget()->repopulate();
        getEventWidget()->selectObjects(droppedObjects);
    }

    /* Returning false here to circumvent a crash which seems to be caused by Qt updating
     * the source of the drop operation which cannot work as the tree is rebuilt in
     * repopulate(). */
    return false;
}

// OperatorTree

OperatorTree::~OperatorTree()
{
    //qDebug() << __PRETTY_FUNCTION__ << this;
}

QStringList OperatorTree::mimeTypes() const
{
    return { OperatorIdListMIMEType };
}

QMimeData *OperatorTree::mimeData(const QList<QTreeWidgetItem *> nodes) const
{
    QVector<QByteArray> idData;

    for (auto node: nodes)
    {
        // Skip non top-level nodes
        if (nodes.contains(node->parent()))
            continue;

        switch (node->type())
        {
            case NodeType_Operator:
                {
                    if (auto op = get_pointer<OperatorInterface>(node, DataRole_AnalysisObject))
                    {
                        idData.push_back(op->getId().toByteArray());
                    }
                } break;

            case NodeType_Directory:
                {
                    if (auto dir = get_pointer<Directory>(node, DataRole_AnalysisObject))
                    {
                        idData.push_back(dir->getId().toByteArray());
                    }
                } break;

            default:
                break;
        }
    }

    QByteArray buffer;
    QDataStream stream(&buffer, QIODevice::WriteOnly);
    stream << idData;

    auto result = new QMimeData;
    result->setData(OperatorIdListMIMEType, buffer);

    return result;
}

bool OperatorTree::dropMimeData(QTreeWidgetItem *parentItem,
                                int parentIndex,
                                const QMimeData *data,
                                Qt::DropAction action)
{
    (void) parentIndex;

    /* Note: This code assumes that only top level items are passed in via the mime data
     * object. OperatorTree::mimeData() guarantees this. */

    const auto mimeType = OperatorIdListMIMEType;

    if (action != Qt::MoveAction)
        return false;

    if (!data->hasFormat(mimeType))
        return false;

    auto ids = decode_id_list(data->data(mimeType));

    if (ids.isEmpty())
        return false;

    DirectoryPtr destDir;

    // Test if the drop is on top of a directory.
    if (parentItem && parentItem->type() == NodeType_Directory)
    {
        destDir = std::dynamic_pointer_cast<Directory>(
            get_pointer<Directory>(parentItem, DataRole_AnalysisObject)->shared_from_this());
    }

    auto analysis = getEventWidget()->getContext()->getAnalysis();

    check_directory_consistency(analysis->getDirectories(), analysis);

    AnalysisObjectSet dropSet;

    for (const auto &id: ids)
    {
        if (auto obj = analysis->getObject(id))
            dropSet.insert(obj);
    }

    if (dropSet.isEmpty()) return false;

    AnalysisObjectVector movedObjects;
    movedObjects.reserve(dropSet.size());

    const s32 destUserLevel = getUserLevel();

    for (auto &obj: dropSet)
    {
        obj->setUserLevel(destUserLevel);

        movedObjects.append(obj);

        if (auto sourceDir = analysis->getParentDirectory(obj))
        {
            sourceDir->remove(obj);
        }

        if (destDir)
        {
            destDir->push_back(obj);
        }

        if (auto op = std::dynamic_pointer_cast<OperatorInterface>(obj))
        {
            for (auto &depRaw: collect_dependent_operators(op, CollectFlags::Operators))
            {
                auto dep = depRaw->shared_from_this();

                // avoid adjusting the same object multiple times
                if (dropSet.contains(dep))
                    continue;

#if 0
                // This code retains relative userlevel differences.
                s32 level = std::max(0, dep->getUserLevel() + levelDelta);
#else
                // This code sets the fixed destUserLevel on dependencies aswell
                s32 level = destUserLevel;
#endif

                dep->setUserLevel(level);
                movedObjects.append(dep);
            }
        }
        else if (auto dir = std::dynamic_pointer_cast<Directory>(obj))
        {
            /* NOTE: the dependees of operators inside the directory would need to have
             * their userlevel adjusted to maintain the "flow from left-to-right"
             * semantics.
             *
             * Doing the adjustment will create a problem if they have a parent
             * directory. The directory will have contents in multiple
             * userlevels and probably show up in multiple places.
             * This case should be avoided and probably detected and handled
             * somehow.
             *
             * Skipping the adjustment can lead to an operator arrangement
             * that's not supposed to be allowed. The user can still manually
             * fix that though.
             *
             * For now the adjustment is simply skipped and the user has to rearrange
             * things if they broke them.
             */

            auto childObjects = analysis->getDirectoryContentsRecursively(dir);

            for (auto &childObject: childObjects)
            {
                childObject->setUserLevel(destUserLevel);
                movedObjects.append(childObject);
            }
        }
    }

    check_directory_consistency(analysis->getDirectories(), analysis);

    analysis->setModified();
    auto eventWidget = getEventWidget();
    eventWidget->repopulate();
    eventWidget->selectObjects(movedObjects);

    if (destDir)
    {
        if (auto node = eventWidget->findNode(destDir))
        {
            node->setExpanded(true);
        }
    }

    return false;
}

// SinkTree

SinkTree::~SinkTree()
{
    //qDebug() << __PRETTY_FUNCTION__ << this;
}

QStringList SinkTree::mimeTypes() const
{
    return { SinkIdListMIMEType };
}

QMimeData *SinkTree::mimeData(const QList<QTreeWidgetItem *> nodes) const
{
    //qDebug() << __PRETTY_FUNCTION__ << this;

    QVector<QByteArray> idData;

    for (auto node: nodes)
    {
        // Skip non top-level nodes
        if (nodes.contains(node->parent()))
            continue;

        switch (node->type())
        {
            case NodeType_Histo1DSink:
            case NodeType_Histo2DSink:
            case NodeType_Sink:
                {
                    if (auto op = get_pointer<OperatorInterface>(node, DataRole_AnalysisObject))
                    {
                        idData.push_back(op->getId().toByteArray());
                    }
                } break;

            case NodeType_Directory:
                {
                    if (auto dir = get_pointer<Directory>(node, DataRole_AnalysisObject))
                    {
                        idData.push_back(dir->getId().toByteArray());
                    }
                } break;

            default:
                break;
        }
    }

    QByteArray buffer;
    QDataStream stream(&buffer, QIODevice::WriteOnly);
    stream << idData;

    auto result = new QMimeData;
    result->setData(SinkIdListMIMEType, buffer);

    return result;
}

bool SinkTree::dropMimeData(QTreeWidgetItem *parentItem,
                            int parentIndex,
                            const QMimeData *data,
                            Qt::DropAction action)
{
    (void) parentIndex;

    qDebug() << __PRETTY_FUNCTION__ << this;

    const auto mimeType = SinkIdListMIMEType;

    if (action != Qt::MoveAction)
        return false;

    if (!data->hasFormat(mimeType))
        return false;

    auto ids = decode_id_list(data->data(mimeType));

    if (ids.isEmpty())
        return false;

    DirectoryPtr destDir;

    if (parentItem && parentItem->type() == NodeType_Directory)
    {
        destDir = std::dynamic_pointer_cast<Directory>(
            get_pointer<Directory>(parentItem, DataRole_AnalysisObject)->shared_from_this());
    }

    bool didModify = false;
    auto analysis = getEventWidget()->getContext()->getAnalysis();

    check_directory_consistency(analysis->getDirectories(), analysis);

    AnalysisObjectVector droppedObjects;
    droppedObjects.reserve(ids.size());

    for (auto &id: ids)
    {
        auto obj = analysis->getObject(id);
        droppedObjects.append(obj);

        if (auto sourceDir = analysis->getParentDirectory(obj))
        {
            sourceDir->remove(obj);
        }

        if (destDir)
        {
            destDir->push_back(obj);
        }

        obj->setUserLevel(getUserLevel());

        if (auto dir = analysis->getDirectory(id))
        {
            auto childObjects = analysis->getDirectoryContentsRecursively(dir);

            for (auto &childObject: childObjects)
            {
                childObject->setUserLevel(getUserLevel());
            }
        }

        didModify = true;
    }

    check_directory_consistency(analysis->getDirectories(), analysis);

    if (didModify)
    {
        analysis->setModified();
        auto eventWidget = getEventWidget();
        eventWidget->repopulate();
        eventWidget->selectObjects(droppedObjects);

        if (destDir)
        {
            if (auto node = eventWidget->findNode(destDir))
            {
                node->setExpanded(true);
            }
        }
    }

    return false;
}

namespace
{

template<typename T>
TreeNode *make_node(T *data, int type = QTreeWidgetItem::Type, int dataRole = DataRole_RawPointer)
{
    auto ret = new TreeNode(type);
    ret->setData(0, dataRole, QVariant::fromValue(static_cast<void *>(data)));
    ret->setFlags(ret->flags() & ~(Qt::ItemIsDropEnabled | Qt::ItemIsDragEnabled));
    return ret;
}

inline TreeNode *make_event_node(EventConfig *ev)
{
    auto node = make_node(ev, NodeType_Event, DataRole_RawPointer);
    node->setText(0, ev->objectName());
    node->setIcon(0, QIcon(":/vme_event.png"));
    node->setFlags(node->flags() | Qt::ItemIsDropEnabled);
    return node;
}

inline TreeNode *make_module_node(ModuleConfig *mod)
{
    auto node = make_node(mod, NodeType_Module, DataRole_RawPointer);
    node->setText(0, mod->objectName());
    node->setIcon(0, QIcon(":/vme_module.png"));
    node->setFlags(node->flags() | Qt::ItemIsDropEnabled);
    return node;
};

static QIcon make_datasource_icon(SourceInterface *source)
{
    QIcon icon;

    if (qobject_cast<ListFilterExtractor *>(source))
        icon = QIcon(":/listfilter.png");

    if (qobject_cast<Extractor *>(source))
        icon = QIcon(":/data_filter.png");

    return icon;
}

inline TreeNode *make_datasource_node(SourceInterface *source)
{
    auto sourceNode = make_node(source, NodeType_Source, DataRole_AnalysisObject);
    sourceNode->setData(0, Qt::DisplayRole, source->objectName());
    sourceNode->setData(0, Qt::EditRole, source->objectName());
    sourceNode->setFlags(sourceNode->flags() | Qt::ItemIsEditable | Qt::ItemIsDragEnabled);
    sourceNode->setIcon(0, make_datasource_icon(source));

    Q_ASSERT_X(source->getNumberOfOutputs() == 1,
               "make_datasource_node",
               "data sources with multiple output pipes are not supported by the UI");

    if (source->getNumberOfOutputs() == 1)
    {
        Pipe *outputPipe = source->getOutput(0);
        s32 addressCount = outputPipe->parameters.size();

        for (s32 address = 0; address < addressCount; ++address)
        {
            auto addressNode = make_node(outputPipe, NodeType_OutputPipeParameter, DataRole_RawPointer);
            addressNode->setData(0, DataRole_ParameterIndex, address);
            addressNode->setText(0, QString::number(address));
            sourceNode->addChild(addressNode);
        }
    }

    return sourceNode;
}

static QIcon make_operator_icon(OperatorInterface *op)
{
    // operators
    if (qobject_cast<CalibrationMinMax *>(op))
        return QIcon(":/operator_calibration.png");

    if (qobject_cast<Difference *>(op))
        return QIcon(":/operator_difference.png");

    if (qobject_cast<PreviousValue *>(op))
        return QIcon(":/operator_previous.png");

    if (qobject_cast<Sum *>(op))
        return QIcon(":/operator_sum.png");

    if (qobject_cast<ExpressionOperator *>(op))
        return QIcon(":/function.png");

    // sinks
    if (qobject_cast<Histo1DSink *>(op))
        return QIcon(":/hist1d.png");

    if (qobject_cast<Histo2DSink *>(op))
        return QIcon(":/hist2d.png");

    if (qobject_cast<RateMonitorSink *>(op))
        return QIcon(":/rate_monitor_sink.png");

    // catchall for sinks
    if (qobject_cast<SinkInterface *>(op))
        return QIcon(":/sink.png");

    return QIcon(":/operator_generic.png");
}

inline TreeNode *make_histo1d_node(Histo1DSink *sink)
{
    auto node = make_node(sink, NodeType_Histo1DSink, DataRole_AnalysisObject);

    node->setData(0, Qt::EditRole, sink->objectName());
    node->setData(0, Qt::DisplayRole, QString("<b>%1</b> %2").arg(
            sink->getShortName(),
            sink->objectName()));


    node->setIcon(0, make_operator_icon(sink));
    node->setFlags(node->flags() | Qt::ItemIsEditable);

    if (sink->m_histos.size() > 0)
    {
        for (s32 addr = 0; addr < sink->m_histos.size(); ++addr)
        {
            auto histo = sink->m_histos[addr].get();
            auto histoNode = make_node(histo, NodeType_Histo1D, DataRole_RawPointer);
            histoNode->setData(0, DataRole_HistoAddress, addr);
            histoNode->setText(0, QString::number(addr));
            node->setIcon(0, make_operator_icon(sink));

            node->addChild(histoNode);
        }
    }

    return node;
};

inline TreeNode *make_histo2d_node(Histo2DSink *sink)
{
    auto node = make_node(sink, NodeType_Histo2DSink, DataRole_AnalysisObject);
    node->setData(0, Qt::EditRole, sink->objectName());
    node->setData(0, Qt::DisplayRole, QString("<b>%1</b> %2").arg(
            sink->getShortName(),
            sink->objectName()));
    node->setIcon(0, make_operator_icon(sink));
    node->setFlags(node->flags() | Qt::ItemIsEditable);

    return node;
}

inline TreeNode *make_sink_node(SinkInterface *sink)
{
    auto node = make_node(sink, NodeType_Sink, DataRole_AnalysisObject);
    node->setData(0, Qt::EditRole, sink->objectName());
    node->setData(0, Qt::DisplayRole, QString("<b>%1</b> %2").arg(
            sink->getShortName(),
            sink->objectName()));
    node->setIcon(0, make_operator_icon(sink));
    node->setFlags(node->flags() | Qt::ItemIsEditable);

    return node;
}

inline TreeNode *make_operator_node(OperatorInterface *op)
{
    auto result = make_node(op, NodeType_Operator, DataRole_AnalysisObject);

    result->setData(0, Qt::EditRole, op->objectName());
    result->setData(0, Qt::DisplayRole, QString("<b>%1</b> %2").arg(
            op->getShortName(),
            op->objectName()));

    result->setIcon(0, make_operator_icon(op));
    result->setFlags(result->flags() | Qt::ItemIsEditable);

    // outputs
    for (s32 outputIndex = 0;
         outputIndex < op->getNumberOfOutputs();
         ++outputIndex)
    {
        Pipe *outputPipe = op->getOutput(outputIndex);
        s32 outputParamSize = outputPipe->parameters.size();

        auto pipeNode = make_node(outputPipe, NodeType_OutputPipe, DataRole_RawPointer);
        pipeNode->setText(0, QString("#%1 \"%2\" (%3 elements)")
                          .arg(outputIndex)
                          .arg(op->getOutputName(outputIndex))
                          .arg(outputParamSize)
                         );
        result->addChild(pipeNode);

        for (s32 paramIndex = 0; paramIndex < outputParamSize; ++paramIndex)
        {
            auto paramNode = make_node(outputPipe, NodeType_OutputPipeParameter, DataRole_RawPointer);
            paramNode->setData(0, DataRole_ParameterIndex, paramIndex);
            paramNode->setText(0, QString("[%1]").arg(paramIndex));

            pipeNode->addChild(paramNode);
        }
    }

    return result;
};

inline TreeNode *make_directory_node(const DirectoryPtr &dir)
{
    auto result = make_node(dir.get(), NodeType_Directory, DataRole_AnalysisObject);

    result->setText(0, dir->objectName());
    result->setIcon(0, QIcon(QSL(":/folder_orange.png")));
    result->setFlags(result->flags()
                     | Qt::ItemIsDropEnabled
                     | Qt::ItemIsDragEnabled
                     | Qt::ItemIsEditable
                     );

    return result;
}

void add_directory_nodes(ObjectTree *tree, const DirectoryPtr &dir,
                         QHash<DirectoryPtr, TreeNode *> &nodes,
                         Analysis *analysis)
{
    if (nodes.contains(dir)) return;

    auto node = make_directory_node(dir);

    if (auto parent = analysis->getParentDirectory(dir))
    {
        add_directory_nodes(tree, parent, nodes, analysis);
        auto parentNode = nodes.value(parent);
        assert(parentNode);
        parentNode->addChild(node);
    }
    else
    {
        tree->addTopLevelItem(node);
    }

    nodes.insert(dir, node);
}

void add_directory_nodes(ObjectTree *tree, const DirectoryVector &dirs,
                         QHash<DirectoryPtr, TreeNode *> &nodes,
                         Analysis *analysis)
{
    for (const auto &dir: dirs)
    {
        add_directory_nodes(tree, dir, nodes, analysis);
    }
}



ObjectEditorDialog *datasource_editor_factory(const SourcePtr &src,
                                              ObjectEditorMode mode,
                                              ModuleConfig *moduleConfig,
                                              EventWidget *eventWidget)
{
    ObjectEditorDialog *result = nullptr;

    if (auto ex = std::dynamic_pointer_cast<Extractor>(src))
    {
        result = new AddEditExtractorDialog(ex, moduleConfig, mode, eventWidget);

    }
    else if (auto ex = std::dynamic_pointer_cast<ListFilterExtractor>(src))
    {
        auto context = eventWidget->getContext();
        auto analysis = context->getAnalysis();

        auto lfe_dialog = new ListFilterExtractorDialog(moduleConfig, analysis, context, eventWidget);
        result = lfe_dialog;
    }

    QObject::connect(result, &ObjectEditorDialog::applied,
                     eventWidget, &EventWidget::objectEditorDialogApplied);

    QObject::connect(result, &QDialog::accepted,
                     eventWidget, &EventWidget::objectEditorDialogAccepted);

    QObject::connect(result, &QDialog::rejected,
                     eventWidget, &EventWidget::objectEditorDialogRejected);

    return result;
}

ObjectEditorDialog *operator_editor_factory(const OperatorPtr &op,
                                            s32 userLevel,
                                            ObjectEditorMode mode,
                                            const DirectoryPtr &destDir,
                                            EventWidget *eventWidget)
{
    ObjectEditorDialog *result = nullptr;

    if (auto expr = std::dynamic_pointer_cast<ExpressionOperator>(op))
    {
        result = new ExpressionOperatorDialog(expr, userLevel, mode, destDir, eventWidget);
    }
    else
    {
        result = new AddEditOperatorDialog(op, userLevel, mode, destDir, eventWidget);
    }

    QObject::connect(result, &ObjectEditorDialog::applied,
                     eventWidget, &EventWidget::objectEditorDialogApplied);

    QObject::connect(result, &QDialog::accepted,
                     eventWidget, &EventWidget::objectEditorDialogAccepted);

    QObject::connect(result, &QDialog::rejected,
                     eventWidget, &EventWidget::objectEditorDialogRejected);

    return result;
}

bool may_move_into(const AnalysisObject *obj, const Directory *destDir)
{
    assert(obj);
    assert(destDir);

    if (qobject_cast<SourceInterface *>(obj))
        return false;

    if (qobject_cast<SinkInterface *>(obj))
    {
        // "raw" sinks, have to stay in userlevel 0
        if (obj->getUserLevel() == 0)
            return false;

        return destDir->getDisplayLocation() == DisplayLocation::Sink;
    }

    if (qobject_cast<OperatorInterface *>(obj))
    {
        return destDir->getDisplayLocation() == DisplayLocation::Operator;
    }

    if (auto dir = qobject_cast<const Directory *>(obj))
    {
        return destDir->getDisplayLocation() == dir->getDisplayLocation();
    }

    return false;
}

bool may_move_into(const AnalysisObjectPtr &obj, const DirectoryPtr &destDir)
{
    return may_move_into(obj.get(), destDir.get());
}

QDialog::DialogCode run_userlevel_visibility_dialog(QVector<bool> &hiddenLevels, QWidget *parent = 0)
{
    auto listWidget = new QListWidget;

    for (s32 idx = 0; idx < hiddenLevels.size(); ++idx)
    {
        auto item = new QListWidgetItem(QString("Level %1").arg(idx));
        item->setFlags(item->flags() | Qt::ItemIsUserCheckable);
        item->setCheckState(hiddenLevels[idx] ? Qt::Unchecked : Qt::Checked);
        listWidget->addItem(item);
    }

    auto buttonBox = new QDialogButtonBox(QDialogButtonBox::Ok | QDialogButtonBox::Cancel);

    auto layout = new QVBoxLayout;
    layout->addWidget(listWidget);
    layout->addWidget(buttonBox);
    layout->setStretch(0, 1);

    QDialog dialog(parent);
    dialog.setWindowTitle(QSL("Select processing levels to show"));
    dialog.setLayout(layout);
    add_widget_close_action(&dialog);

    QObject::connect(buttonBox, &QDialogButtonBox::accepted, &dialog, &QDialog::accept);
    QObject::connect(buttonBox, &QDialogButtonBox::rejected, &dialog, &QDialog::reject);

    if (dialog.exec() == QDialog::Accepted)
    {
        for (s32 idx = 0; idx < listWidget->count(); ++idx)
        {
            auto item = listWidget->item(idx);
            hiddenLevels[idx] = (item->checkState() == Qt::Unchecked);
        }

        return QDialog::Accepted;
    }

    return QDialog::Rejected;
}

struct Histo1DWidgetInfo
{
    QVector<std::shared_ptr<Histo1D>> histos;
    s32 histoAddress;
    std::shared_ptr<CalibrationMinMax> calib;
    std::shared_ptr<Histo1DSink> sink;
};

Histo1DWidgetInfo getHisto1DWidgetInfoFromNode(QTreeWidgetItem *node)
{
    QTreeWidgetItem *sinkNode = nullptr;
    Histo1DWidgetInfo result;

    switch (node->type())
    {
        case NodeType_Histo1D:
            {
                Q_ASSERT(node->parent() && node->parent()->type() == NodeType_Histo1DSink);
                sinkNode = node->parent();
                result.histoAddress = node->data(0, DataRole_HistoAddress).toInt();
            } break;

        case NodeType_Histo1DSink:
            {
                sinkNode = node;
                result.histoAddress = 0;
            } break;

        InvalidDefaultCase;
    }

    auto histoSink = get_pointer<Histo1DSink>(sinkNode, DataRole_AnalysisObject);
    result.histos = histoSink->m_histos;
    result.sink = std::dynamic_pointer_cast<Histo1DSink>(histoSink->shared_from_this());

    // Check if the histosinks input is a CalibrationMinMax
    if (Pipe *sinkInputPipe = histoSink->getSlot(0)->inputPipe)
    {
        if (auto calibRaw = qobject_cast<CalibrationMinMax *>(sinkInputPipe->getSource()))
        {
            result.calib = std::dynamic_pointer_cast<CalibrationMinMax>(calibRaw->shared_from_this());
        }
    }

    return result;
}

static const QColor ValidInputNodeColor         = QColor("lightgreen");
static const QColor InputNodeOfColor            = QColor(0x90, 0xEE, 0x90, 255.0/3); // lightgreen but with some alpha
static const QColor ChildIsInputNodeOfColor     = QColor(0x90, 0xEE, 0x90, 255.0/6);

static const QColor OutputNodeOfColor           = QColor(0x00, 0x00, 0xCD, 255.0/3); // mediumblue with some alpha
static const QColor ChildIsOutputNodeOfColor    = QColor(0x00, 0x00, 0xCD, 255.0/6);

static const QColor MissingInputColor           = QColor(0xB2, 0x22, 0x22, 255.0/3); // firebrick with some alpha

static const u32 PeriodicUpdateTimerInterval_ms = 1000;

} // end anon namespace

EventWidget::EventWidget(MVMEContext *ctx, AnalysisWidget *analysisWidget, QWidget *parent)
    : QWidget(parent)
    , m_d(std::make_unique<EventWidgetPrivate>())
{
    *m_d = {};
    m_d->m_q = this;
    m_d->m_context = ctx;
    m_d->m_analysisWidget = analysisWidget;
    m_d->m_displayRefreshTimer = new QTimer(this);
    m_d->m_displayRefreshTimer->start(PeriodicUpdateTimerInterval_ms);

    auto outerLayout = new QHBoxLayout(this);
    outerLayout->setContentsMargins(0, 0, 0, 0);

    // Row frames and splitter:
    // Two rows, the top one containing Modules and Operators, the bottom one
    // containing histograms.
    auto rowSplitter = new QSplitter(Qt::Vertical);
    outerLayout->addWidget(rowSplitter);

    auto operatorFrame = new QFrame;
    auto operatorFrameLayout = new QHBoxLayout(operatorFrame);
    operatorFrameLayout->setContentsMargins(2, 2, 2, 2);
    rowSplitter->addWidget(operatorFrame);

    auto displayFrame = new QFrame;
    auto displayFrameLayout = new QHBoxLayout(displayFrame);
    displayFrameLayout->setContentsMargins(2, 2, 2, 2);
    rowSplitter->addWidget(displayFrame);

    // Column frames and splitters:
    // One column for each user level
    m_d->m_operatorFrameSplitter = new QSplitter;
    m_d->m_operatorFrameSplitter->setChildrenCollapsible(false);
    operatorFrameLayout->addWidget(m_d->m_operatorFrameSplitter);

    m_d->m_displayFrameSplitter = new QSplitter;
    m_d->m_displayFrameSplitter->setChildrenCollapsible(false);
    displayFrameLayout->addWidget(m_d->m_displayFrameSplitter);

    auto sync_splitters = [](QSplitter *sa, QSplitter *sb)
    {
        auto sync_one_way = [](QSplitter *src, QSplitter *dst)
        {
            connect(src, &QSplitter::splitterMoved, dst, [src, dst](int, int) {
                dst->setSizes(src->sizes());
            });
        };

        sync_one_way(sa, sb);
        sync_one_way(sb, sa);
    };

    sync_splitters(m_d->m_operatorFrameSplitter, m_d->m_displayFrameSplitter);


    /* ToolBar creation. Note that these toolbars are not directly added to the
     * widget but instead they're handled by AnalysisWidget via getToolBar()
     * and getEventSelectAreaToolBar(). */

    // Upper ToolBar actions

    // create the upper toolbar
    {
        m_d->m_upperToolBar = make_toolbar();
        //auto tb = m_d->m_upperToolBar;

        //tb->addWidget(new QLabel(QString("Hello, event! %1").arg((uintptr_t)this)));
    }

    // Lower ToolBar, to the right of the event selection combo
    m_d->m_actionSelectVisibleLevels = new QAction(QIcon(QSL(":/eye_pencil.png")),
                                                   QSL("Level Visiblity"), this);

    connect(m_d->m_actionSelectVisibleLevels, &QAction::triggered, this, [this] {

        m_d->m_hiddenUserLevels.resize(m_d->m_levelTrees.size());

        auto res = run_userlevel_visibility_dialog(m_d->m_hiddenUserLevels, this);

        if (res == QDialog::Accepted)
        {
            for (s32 idx = 0; idx < m_d->m_hiddenUserLevels.size(); ++idx)
            {
                m_d->m_levelTrees[idx].operatorTree->setVisible(!m_d->m_hiddenUserLevels[idx]);
                m_d->m_levelTrees[idx].sinkTree->setVisible(!m_d->m_hiddenUserLevels[idx]);
            }

            auto analysis = m_d->m_context->getAnalysis();
            analysis->setUserLevelsHidden(m_d->m_hiddenUserLevels);
        }
    });

    // Export
    {
        auto action = new QAction(QIcon(QSL(":/folder_export.png")), QSL("Export"), this);
        action->setToolTip(QSL("Export selected objects to file."));
        action->setStatusTip(action->toolTip());
        m_d->m_actionExport = action;
        connect(m_d->m_actionExport, &QAction::triggered, this, [this] {
            m_d->actionExport();
        });
    }

    // Import
    {
        auto action = new QAction(QIcon(QSL(":/folder_import.png")), QSL("Import"), this);
        action->setToolTip(QSL("Import objects from file."));
        action->setStatusTip(action->toolTip());
        m_d->m_actionImport = action;
        connect(m_d->m_actionImport, &QAction::triggered, this, [this] {
            m_d->actionImport();
        });
    }

    // Event settings action
    QAction *actionEventSettings = new QAction(
        QIcon(QSL(":/gear.png")), QSL("Event settings"), this);

    connect(actionEventSettings, &QAction::triggered, this, [this] {
        auto vmeConfig = m_d->m_context->getVMEConfig();
        auto analysis = m_d->m_context->getAnalysis();
        EventSettingsDialog dialog(vmeConfig, analysis, this);

        if (dialog.exec() == QDialog::Accepted)
        {
            analysis->setVMEObjectSettings(dialog.getSettings());

            if (analysis->isModified())
            {
                AnalysisPauser pauser(getContext());
                analysis->beginRun(Analysis::KeepState, getVMEConfig());
            }
        }
    });

    m_d->m_eventRateLabel = new QLabel;

    // create the lower toolbar
    {
        m_d->m_eventSelectAreaToolBar = make_toolbar();
        auto tb = m_d->m_eventSelectAreaToolBar;

        tb->setIconSize(QSize(16, 16));
        tb->setToolButtonStyle(Qt::ToolButtonTextUnderIcon);

        tb->addWidget(m_d->m_eventRateLabel);

        tb->addSeparator();

        tb->addAction(m_d->m_actionSelectVisibleLevels);
        tb->addAction(actionEventSettings);

        tb->addSeparator();

        tb->addAction(m_d->m_actionExport);
        tb->addAction(m_d->m_actionImport);

        tb->addSeparator();

#if 0
        tb->addAction(QSL("Conditions/Cuts"), this, [this]() {
            if (auto w = getAnalysisWidget()->getConditionWidget())
            {
                w->show();
                w->raise();
            }
        });
#endif

#ifndef QT_NO_DEBUG
        tb->addSeparator();
        tb->addAction(QSL("Repopulate (dev)"), this, [this]() {
            m_d->repopulate();
        });
#endif
    }

    m_d->repopulate();
}

EventWidget::~EventWidget()
{
    if (m_d->m_uniqueWidget)
    {
        if (auto dialog = qobject_cast<QDialog *>(m_d->m_uniqueWidget))
        {
            dialog->reject();
        }
    }
}

void EventWidget::selectInputFor(Slot *slot, s32 userLevel, SelectInputCallback callback,
                                 QSet<PipeSourceInterface *> additionalInvalidSources)
{
    qDebug() << __PRETTY_FUNCTION__;

    m_d->m_inputSelectInfo.slot = slot;
    m_d->m_inputSelectInfo.userLevel = userLevel;
    m_d->m_inputSelectInfo.callback = callback;
    m_d->m_inputSelectInfo.additionalInvalidSources = additionalInvalidSources;

    //qDebug() << __PRETTY_FUNCTION__ << "additionalInvalidSources ="
    //    << additionalInvalidSources;

    m_d->m_mode = EventWidgetPrivate::SelectInput;
    m_d->setMode(EventWidgetPrivate::SelectInput);
    // The actual input selection is handled in onNodeClicked()
}

void EventWidget::endSelectInput()
{
    if (m_d->m_mode == EventWidgetPrivate::SelectInput)
    {
        qDebug() << __PRETTY_FUNCTION__ << "switching from SelectInput to Default mode";
        m_d->m_inputSelectInfo = {};
        m_d->setMode(EventWidgetPrivate::Default);
    }
}

void EventWidget::highlightInputOf(Slot *slot, bool doHighlight)
{
    if (!slot || !slot->isParamIndexInRange())
        return;

    QTreeWidgetItem *node = nullptr;

    if (auto source = qobject_cast<SourceInterface *>(slot->inputPipe->getSource()))
    {
        // As the input is a SourceInterface we only need to look in the source tree
        auto tree = m_d->m_levelTrees[0].operatorTree;

        node = findFirstNode(tree->invisibleRootItem(), [source](auto nodeToTest) {
            return (nodeToTest->type() == NodeType_Source
                    && get_pointer<SourceInterface>(nodeToTest, DataRole_AnalysisObject) == source);
        });

    }
    else if (qobject_cast<OperatorInterface *>(slot->inputPipe->getSource()))
    {
        // The input is another operator
        for (s32 treeIndex = 1;
             treeIndex < m_d->m_levelTrees.size() && !node;
             ++treeIndex)
        {
            auto tree = m_d->m_levelTrees[treeIndex].operatorTree;

            node = findFirstNode(tree->invisibleRootItem(), [slot](auto nodeToTest) {
                return (nodeToTest->type() == NodeType_OutputPipe
                        && get_pointer<Pipe>(nodeToTest, DataRole_RawPointer) == slot->inputPipe);
            });
        }
    }
    else
    {
        InvalidCodePath;
    }

    if (node && slot->isParameterConnection() && slot->paramIndex < node->childCount())
    {
        node = node->child(slot->paramIndex);
    }

    if (node)
    {
        auto highlight_node = [doHighlight](QTreeWidgetItem *node, const QColor &color)
        {
            if (doHighlight)
            {
                node->setBackground(0, color);
            }
            else
            {
                node->setBackground(0, QColor(0, 0, 0, 0));
            }
        };

        highlight_node(node, InputNodeOfColor);

        for (node = node->parent();
             node;
             node = node->parent())
        {
            highlight_node(node, ChildIsInputNodeOfColor);
        }
    }
}

//
// Extractor add/edit/cancel
//
void EventWidget::objectEditorDialogApplied()
{
    qDebug() << __PRETTY_FUNCTION__;
    //endSelectInput(); // FIXME: needed?
    m_d->repopulate();
    m_d->m_analysisWidget->updateAddRemoveUserLevelButtons();
}

void EventWidget::objectEditorDialogAccepted()
{
    qDebug() << __PRETTY_FUNCTION__;
    //endSelectInput(); // FIXME: needed?
    uniqueWidgetCloses();
    m_d->repopulate();
    m_d->m_analysisWidget->updateAddRemoveUserLevelButtons();
}

void EventWidget::objectEditorDialogRejected()
{
    qDebug() << __PRETTY_FUNCTION__;
    //endSelectInput(); // FIXME: needed?
    uniqueWidgetCloses();
}

void EventWidget::onConditionLinkSelected(const ConditionLink &cl)
{
    if (m_d->getMode() != EventWidgetPrivate::Default) return;
    if (cl == m_d->m_applyConditionInfo) return;

    qDebug() << __PRETTY_FUNCTION__ << this << cl.condition.get() << cl.subIndex;

    const auto &condInfo = cl;
    assert(condInfo.condition);
    assert(condInfo.subIndex < condInfo.condition->getNumberOfBits());

    m_d->removeConditionDecorations(m_d->m_applyConditionInfo);

    m_d->m_applyConditionInfo = (cl.subIndex >= 0 ? cl : ConditionLink{});

    m_d->clearAllTreeSelections();
    m_d->clearAllToDefaultNodeHighlights();
    m_d->highlightInputNodes(cl.condition.get());
    m_d->updateNodesForApplyConditionMode();
}

void EventWidget::applyConditionAccept()
{
    qDebug() << __PRETTY_FUNCTION__ << this;

    /* Collect checked nodes, get operators from these nodes. Create a
     * condition link for each operator to the current conditionInfos condition
     * and index. Then rebuild the analysis.
     */

    /* XXX: By introducing and using the analysis modification signals the
     * following changed:
     * - checked and unchecked objects have to be fetched from the trees
     *   _before_ any changes are made to the analysis.
     * - This widget and its trees are recreated for each succesfull call to
     *   setConditionLink()/clearConditionLink()
     *
     * How to avoid excessive rebuilding when using granular signals like this?
     * Signals emitted by the analysis could be blocked here but then other
     * observers won't be notified of the changes.
     *
     * A notification wrapper instance could be used in-between this widget and
     * the analysis. Then signals would only be blocked in the local wrapper
     * instance without affecting other observers.
     *
     * Another way would be to implement a delayed repopulate/repaint where
     * only a flag is set in repopulate() and the actual repop is done elsewhere
     * at a later time and only once. But of course delayed updates will then
     * be the default way of doing things, even if sometimes a direct update is
     * desired.
     */
    auto analysis         = m_d->getAnalysis();
    auto checkedObjects   = m_d->getCheckedObjects();
    auto uncheckedObjects = m_d->getCheckedObjects(Qt::Unchecked);

    for (auto &obj: checkedObjects)
    {
        if (auto op = std::dynamic_pointer_cast<OperatorInterface>(obj))
        {
            bool modified = m_d->getAnalysis()->setConditionLink(
                op, m_d->m_applyConditionInfo);

            if (modified)
            {
                qDebug() << "set condition link for" << op.get();
                analysis->setModified(true);
            }
        }
    }

    for (auto &obj: uncheckedObjects)
    {
        if (auto op = std::dynamic_pointer_cast<OperatorInterface>(obj))
        {
            bool modified = m_d->getAnalysis()->clearConditionLink(
                op, m_d->m_applyConditionInfo);

            if (modified)
            {
                qDebug() << "cleared condition link for" << op.get();
                analysis->setModified(true);
            }
        }
    }

    AnalysisPauser pauser(getContext());
    analysis->beginRun(Analysis::KeepState, getVMEConfig());
}

void EventWidget::applyConditionReject()
{
    qDebug() << __PRETTY_FUNCTION__ << this;

    auto &aci = m_d->m_applyConditionInfo;

    if (aci)
    {
        auto analysis = getAnalysis();
        auto candidates = get_apply_condition_candidates(aci.condition, analysis);

        for (const auto &op: candidates)
        {
            if (auto node = m_d->m_objectMap[op])
            {
                node->setFlags(node->flags() & ~Qt::ItemIsUserCheckable);
                node->setData(0, Qt::CheckStateRole, QVariant());
            }
        }
    }

    m_d->updateNodesForApplyConditionMode();
}

void EventWidget::removeOperator(OperatorInterface *op)
{
    AnalysisPauser pauser(m_d->m_context);
    m_d->m_context->getAnalysis()->removeOperator(op);
    m_d->repopulate();
    m_d->m_analysisWidget->updateAddRemoveUserLevelButtons();
}

void EventWidget::toggleSinkEnabled(SinkInterface *sink)
{
    AnalysisPauser pauser(m_d->m_context);
    sink->setEnabled(!sink->isEnabled());
    m_d->m_context->getAnalysis()->setModified(true);
    m_d->repopulate();
}

void EventWidget::removeSource(SourceInterface *src)
{
    AnalysisPauser pauser(m_d->m_context);
    m_d->m_context->getAnalysis()->removeSource(src);
    m_d->repopulate();
}

void EventWidget::uniqueWidgetCloses()
{
    m_d->m_uniqueWidget = nullptr;
}

void EventWidget::addUserLevel()
{
    m_d->addUserLevel();
}

void EventWidget::removeUserLevel()
{
    m_d->removeUserLevel();
}

void EventWidget::repopulate()
{
    m_d->repopulate();
}

QToolBar *EventWidget::getToolBar()
{
    return m_d->m_upperToolBar;
}

QToolBar *EventWidget::getEventSelectAreaToolBar()
{
    return m_d->m_eventSelectAreaToolBar;
}

MVMEContext *EventWidget::getContext() const
{
    return m_d->m_context;
}

AnalysisWidget *EventWidget::getAnalysisWidget() const
{
    return m_d->m_analysisWidget;
}

Analysis *EventWidget::getAnalysis() const
{
    return m_d->m_context->getAnalysis();
}

RunInfo EventWidget::getRunInfo() const
{
    return getContext()->getRunInfo();
}

VMEConfig *EventWidget::getVMEConfig() const
{
    return getContext()->getVMEConfig();
}

QTreeWidgetItem *EventWidget::findNode(const AnalysisObjectPtr &obj)
{
    return m_d->findNode(obj);
}

void EventWidget::selectObjects(const AnalysisObjectVector &objects)
{
    m_d->selectObjects(objects);
}

AnalysisObjectVector EventWidget::getAllSelectedObjects() const
{
    return m_d->getAllSelectedObjects();
}

AnalysisObjectVector EventWidget::getTopLevelSelectedObjects() const
{
    return m_d->getTopLevelSelectedObjects();
}

void EventWidget::copyToClipboard(const AnalysisObjectVector &objects)
{
    m_d->copyToClipboard(objects);
}

void EventWidget::pasteFromClipboard(QTreeWidget *tree)
{
    m_d->pasteFromClipboard(tree);
}

QString mode_to_string(EventWidgetPrivate::Mode mode)
{
    switch (mode)
    {
        case EventWidgetPrivate::Default:
            return QSL("Default");

        case EventWidgetPrivate::SelectInput:
            return QSL("SelectInput");

        InvalidDefaultCase;
    }

    return QSL("");
}

void EventWidgetPrivate::pasteFromClipboard(QTreeWidget *destTree)
{
    // FIXME: cross event pasting does not work at all

    if (!canPaste()) return;

    auto tree = qobject_cast<ObjectTree *>(destTree);
    assert(tree);

    if (!tree) return;

    DirectoryPtr destDir;

    if (tree->currentItem() && tree->currentItem()->type() == NodeType_Directory)
    {
        destDir = get_shared_analysis_object<Directory>(tree->currentItem(), DataRole_AnalysisObject);
    }

    const auto mimeType = ObjectIdListMIMEType;
    auto clipboardData = QGuiApplication::clipboard()->mimeData();
    auto ids = decode_id_list(clipboardData->data(mimeType));
    auto analysis = m_context->getAnalysis();

    check_directory_consistency(analysis->getDirectories(), analysis);

    AnalysisObjectVector srcObjects;
    srcObjects.reserve(ids.size());

    for (const auto &id: ids)
    {
        if (auto srcObject = analysis->getObject(id))
            srcObjects.push_back(srcObject);
    }

    if (srcObjects.isEmpty()) return;

    srcObjects = order_objects(expand_objects(srcObjects, analysis), analysis);

    // Maps source object to cloned object
    QHash<AnalysisObjectPtr, AnalysisObjectPtr> cloneMapping;
    AnalysisObjectVector cloneVector;

#ifndef QT_NO_DEBUG
    DirectoryVector clonedDirectories;
#define check_cloned_dirs check_directory_consistency(clonedDirectories)
#else
#define check_cloned_dirs
#endif

    for (const auto &srcObject: srcObjects)
    {
        auto clone = std::shared_ptr<AnalysisObject>(srcObject->clone());
        cloneMapping.insert(srcObject, clone);
        cloneVector.push_back(clone);

#ifndef QT_NO_DEBUG
        if (auto dir = std::dynamic_pointer_cast<Directory>(clone))
        {
            clonedDirectories.push_back(dir);
            assert(dir->getMembers().isEmpty());
        }
#endif
    }

    check_cloned_dirs;

    auto namesByMetaType = group_object_names_by_metatype(analysis->getAllObjects());

    for (auto it = cloneMapping.begin();
         it != cloneMapping.end();
         it++)
    {
        auto &src   = it.key();
        auto &clone = it.value();

        auto cloneName = make_clone_name(clone->objectName(),
                                         namesByMetaType[clone->metaObject()]);
        clone->setObjectName(cloneName);
        namesByMetaType[clone->metaObject()].insert(cloneName);

        if (!(qobject_cast<SinkInterface *>(clone.get()) && clone->getUserLevel() == 0))
        {
            // Objects other than non-raw sinks have their userlevel adjusted
            clone->setUserLevel(tree->getUserLevel());
        }

        if (auto srcParentDir = analysis->getParentDirectory(src))
        {
            // The source has a parent directory. Put the clone into the equivalent cloned
            // directory.
            if (auto cloneParentDir = std::dynamic_pointer_cast<Directory>(
                    cloneMapping.value(srcParentDir)))
            {
                cloneParentDir->push_back(clone);
                check_cloned_dirs;
            }
            else if (destDir && may_move_into(clone, destDir))
            {
                destDir->push_back(clone);
                check_cloned_dirs;
            }
        }
        else if (destDir && may_move_into(clone, destDir))
        {
            // The source object does not have a parent directory, meaning it's a
            // top-level item.
            // If pasting into a directory all the top-level clones have to be moved.
            destDir->push_back(clone);
            check_cloned_dirs;
        }
    }

    check_cloned_dirs;
    check_directory_consistency(analysis->getDirectories(), analysis);

    // Collect, rewrite and restore internal connections of the cloned objects
    QSet<Connection> srcConnections = collect_internal_connections(srcObjects);
    QSet<Connection> dstConnections;

    // Apply the source to clone mapping to the collected connections,
    // updating the object pointers.
    for (auto con: srcConnections)
    {
        auto cloneSrc = std::dynamic_pointer_cast<PipeSourceInterface>(
            cloneMapping.value(con.srcObject));

        auto cloneDst = std::dynamic_pointer_cast<OperatorInterface>(
            cloneMapping.value(con.dstObject));

        // Change the connection if both the source and destination objects
        // have been copied.
        if (cloneSrc && cloneDst)
        {
            con.srcObject = cloneSrc;
            con.dstObject = cloneDst;

            dstConnections.insert(con);
        }
    }

    establish_connections(dstConnections);

    // Same as above but for incoming connections of the copied objects
    srcConnections = collect_incoming_connections(srcObjects);
    dstConnections.clear();

    for (auto con: srcConnections)
    {
        auto cloneDst = std::dynamic_pointer_cast<OperatorInterface>(
            cloneMapping.value(con.dstObject));

        // Update the connection if the destination object has been copied.
        // Keep the source the same.
        if (cloneDst)
        {
            con.dstObject = cloneDst;

            dstConnections.insert(con);
        }
    }

    // TODO: check to make sure no connections have been duplicated. What would
    // happen in this case? Would the connection just be overwritten?

    establish_connections(dstConnections);

    {
        AnalysisPauser pauser(m_context);
        analysis->addObjects(cloneVector);
        check_directory_consistency(analysis->getDirectories(), analysis);
    }

    repopulate();
    selectObjects(cloneVector);
}

void EventWidgetPrivate::createView()
{
    auto analysis = m_context->getAnalysis();
    s32 maxUserLevel = 0;

    for (const auto &op: analysis->getOperators())
    {
        maxUserLevel = std::max(maxUserLevel, op->getUserLevel());
    }

    for (const auto &dir: analysis->getDirectories())
    {
        maxUserLevel = std::max(maxUserLevel, dir->getUserLevel());
    }

    for (s32 userLevel = 0; userLevel <= maxUserLevel; ++userLevel)
    {
        auto trees = createTrees(userLevel);
        m_levelTrees.push_back(trees);
    }

    auto csh = [this] (ObjectTree *tree, QTreeWidgetItem *node, const QVariant &prev)
    {
        this->onNodeCheckStateChanged(tree, node, prev);
    };

    for (auto &trees: m_levelTrees)
    {
        for (auto &tree: trees.getObjectTrees())
        {
            tree->setCheckStateChangeHandler(csh);
        }
    }
}

namespace
{

QCollator make_natural_order_collator()
{
    QCollator result;

    result.setCaseSensitivity(Qt::CaseSensitive);
    result.setIgnorePunctuation(false);
    result.setNumericMode(true);

    return result;
}

bool qobj_natural_compare(const QObject *a, const QObject *b)
{
    static const auto collator = make_natural_order_collator();
    return collator.compare(a->objectName(), b->objectName()) < 0;
}

bool qobj_ptr_natural_compare(const std::shared_ptr<QObject> &a, const std::shared_ptr<QObject> &b)
{
    return qobj_natural_compare(a.get(), b.get());
}

UserLevelTrees make_displaylevel_trees(const QString &opTitle, const QString &dispTitle, s32 level)
{
    const auto editTriggers = QAbstractItemView::EditKeyPressed | QAbstractItemView::AnyKeyPressed;

    UserLevelTrees result = {};
    result.operatorTree = (level == 0 ? new DataSourceTree : new OperatorTree);
    result.sinkTree = new SinkTree;
    result.userLevel = level;

    result.operatorTree->setObjectName(opTitle);
    result.operatorTree->headerItem()->setText(0, opTitle);
    result.operatorTree->setSelectionMode(QAbstractItemView::ExtendedSelection);
    result.operatorTree->setEditTriggers(editTriggers);

    result.sinkTree->setObjectName(dispTitle);
    result.sinkTree->headerItem()->setText(0, dispTitle);
    result.sinkTree->setSelectionMode(QAbstractItemView::ExtendedSelection);
    result.sinkTree->setEditTriggers(editTriggers);

    auto isNodeDisabled = [](QTreeWidgetItem *node) -> bool
    {
        if (node->type() == NodeType_Module)
        {
            if (auto module = get_pointer<ModuleConfig>(node, DataRole_RawPointer))
                return !module->isEnabled();
        }

        return false;
    };

    for (auto tree: result.getObjectTrees())
    {
        tree->setExpandsOnDoubleClick(false);
        tree->setItemDelegate(new CanDisableItemsHtmlDelegate(isNodeDisabled, tree));
        tree->setDragEnabled(true);
        tree->viewport()->setAcceptDrops(true);
        tree->setDropIndicatorShown(true);
        tree->setDragDropMode(QAbstractItemView::DragDrop);
    }

    return result;
}

static const s32 minTreeWidth = 200;
static const s32 minTreeHeight = 150;

} // anon ns

void EventWidgetPrivate::populateDataSourceTree(
    DataSourceTree *tree)
{
    auto analysis = m_context->getAnalysis();
    auto vmeConfig = m_context->getVMEConfig();

    for (auto eventConfig: vmeConfig->getEventConfigs())
    {
        auto modules = eventConfig->getModuleConfigs();

        auto eventNode = make_event_node(eventConfig);
        tree->addTopLevelItem(eventNode);
        eventNode->setExpanded(true);

        // Populate the OperatorTree (top left) with module nodes and extractor children
        for (const auto &mod: modules)
        {
            QObject::disconnect(mod, &ConfigObject::modified, m_q, &EventWidget::repopulate);
            QObject::connect(mod, &ConfigObject::modified, m_q, &EventWidget::repopulate);
<<<<<<< HEAD
            auto moduleNode = make_module_node(mod);
            eventNode->addChild(moduleNode);
            moduleNode->setExpanded(m_expandedObjects[TreeType_Operator].contains(mod));

            auto sources = analysis->getSourcesByModule(mod->getId());
            std::sort(std::begin(sources), std::end(sources), qobj_ptr_natural_compare);

#if 0
            //#ifndef QT_NO_DEBUG
            qDebug() << __PRETTY_FUNCTION__ << ">>>>> sources in order:";
            for (auto source: sources)
            {
                qDebug() << source.get();
            }
            qDebug() << __PRETTY_FUNCTION__ << " <<<< end sources";
#endif

            for (auto source: sources)
            {
                auto sourceNode = make_datasource_node(source.get());
                moduleNode->addChild(sourceNode);

                assert(m_objectMap.count(source) == 0);
                m_objectMap[source] = sourceNode;
            }
=======

            auto moduleNode = make_module_node(mod);
            eventNode->addChild(moduleNode);
            moduleNode->setExpanded(m_expandedObjects[TreeType_Operator].contains(mod));

            // Separate ListFilterExtractors from other data sources, then add
            // the listfilters in the order they're executed by the analysis.
            // The other extractors are sorted and added after the listfilters.
            auto is_listfilter = [] (const auto &a)
            {
                return qobject_cast<const ListFilterExtractor *>(a.get());
            };

            auto sources = analysis->getSourcesByModule(mod->getId());

            SourceVector listfilters;

            std::copy_if(
                std::begin(sources), std::end(sources),
                std::back_inserter(listfilters), is_listfilter);

            sources.erase(std::remove_if(
                    std::begin(sources), std::end(sources), is_listfilter),
                std::end(sources));

            std::sort(std::begin(sources), std::end(sources), qobj_ptr_natural_compare);

            auto add_node = [this, moduleNode] (const auto &source)
            {
                auto sourceNode = make_datasource_node(source.get());
                moduleNode->addChild(sourceNode);

                assert(m_objectMap.count(source) == 0);
                m_objectMap[source] = sourceNode;
            };

            for (auto source: listfilters)
                add_node(source);

            for (auto source: sources)
                add_node(source);
>>>>>>> 2d4b4412
        }
    }

    // Add unassigned data sources below a special root node
    for (const auto &source: analysis->getSources())
    {
        if (source->getModuleId().isNull()
            || source->getEventId().isNull()
            || (m_objectMap.find(source) == m_objectMap.end()))
        {
            if (!tree->unassignedDataSourcesRoot)
            {
                auto node = new TreeNode({QSL("Unassigned")});
                node->setFlags(node->flags() &
                               (~Qt::ItemIsDragEnabled | Qt::ItemIsDropEnabled));
                node->setIcon(0, QIcon(QSL(":/exclamation-circle.png")));

                tree->unassignedDataSourcesRoot = node;
                tree->addTopLevelItem(node);
                node->setExpanded(true);
            }

            assert(tree->unassignedDataSourcesRoot);

            auto sourceNode = make_datasource_node(source.get());
            tree->unassignedDataSourcesRoot->addChild(sourceNode);

            assert(m_objectMap.count(source) == 0);
            m_objectMap[source] = sourceNode;
        }
    }
}

UserLevelTrees EventWidgetPrivate::createTrees(s32 level)
{
    QString opTreeTitle = (level == 0 ? QSL("L0 Parameter Extraction") : QSL("L%1 Processing").arg(level));
    QString sinkTreeTitle = (level == 0 ? QSL("L0 Raw Data Display") : QSL("L%1 Data Display").arg(level));

    UserLevelTrees result = make_displaylevel_trees(opTreeTitle, sinkTreeTitle, level);

    // Custom populate function for the top-left data source tree
    if (level == 0)
        populateDataSourceTree(qobject_cast<DataSourceTree *>(result.operatorTree));

    auto analysis = m_context->getAnalysis();

    // create directory entries for both trees
    auto opDirs = analysis->getDirectories(level, DisplayLocation::Operator);
    auto sinkDirs = analysis->getDirectories(level, DisplayLocation::Sink);

    std::sort(std::begin(opDirs), std::end(opDirs), qobj_ptr_natural_compare);
    std::sort(std::begin(sinkDirs), std::end(sinkDirs), qobj_ptr_natural_compare);

    QHash<DirectoryPtr, TreeNode *> dirNodes;

    // Populate the top OperatorTree

    add_directory_nodes(result.operatorTree, opDirs, dirNodes, analysis);

    auto operators = analysis->getOperators(level);
    std::sort(std::begin(operators), std::end(operators), qobj_ptr_natural_compare);

    for (auto op: operators)
    {
        if (qobject_cast<SinkInterface *>(op.get()))
            continue;

        if (qobject_cast<ConditionInterface *>(op.get()))
            continue;

        std::unique_ptr<TreeNode> opNode(make_operator_node(op.get()));

        assert(m_objectMap.count(op) == 0);
        m_objectMap[op] = opNode.get();

        if (level > 0)
        {
            opNode->setFlags(opNode->flags() | Qt::ItemIsDragEnabled);
        }

        if (auto dir = analysis->getParentDirectory(op))
        {
            if (auto dirNode = dirNodes.value(dir))
            {
                dirNode->addChild(opNode.release());
            }
        }
        else
        {
            result.operatorTree->addTopLevelItem(opNode.release());
        }

    }

    // Populate the SinkTree

    add_directory_nodes(result.sinkTree, sinkDirs, dirNodes, analysis);

    {
        for (const auto &op: operators)
        {
            std::unique_ptr<TreeNode> theNode;

            if (auto histoSink = qobject_cast<Histo1DSink *>(op.get()))
            {
                theNode.reset(make_histo1d_node(histoSink));
            }
            else if (auto histoSink = qobject_cast<Histo2DSink *>(op.get()))
            {
                theNode.reset(make_histo2d_node(histoSink));
            }
            else if (auto sink = qobject_cast<SinkInterface *>(op.get()))
            {
                theNode.reset(make_sink_node(sink));
            }

            if (theNode)
            {
                assert(m_objectMap.count(op) == 0);
                m_objectMap[op] = theNode.get();

                theNode->setFlags(theNode->flags() | Qt::ItemIsDragEnabled);

                if (auto dir = analysis->getParentDirectory(op))
                {
                    if (auto dirNode = dirNodes.value(dir))
                    {
                        dirNode->addChild(theNode.release());
                    }
                }
                else
                {
                    result.sinkTree->addTopLevelItem(theNode.release());
                }
            }
        }
    }

    for (const auto &dir: dirNodes.keys())
    {
        assert(m_objectMap.count(dir) == 0);
        assert(dirNodes.value(dir));
        m_objectMap[dir] = dirNodes.value(dir);
    }

    return result;
}

void EventWidgetPrivate::appendTreesToView(UserLevelTrees trees)
{
    auto opTree   = trees.operatorTree;
    auto sinkTree = trees.sinkTree;
    s32 levelIndex = trees.userLevel;

    opTree->setMinimumWidth(minTreeWidth);
    opTree->setMinimumHeight(minTreeHeight);
    opTree->setContextMenuPolicy(Qt::CustomContextMenu);

    sinkTree->setMinimumWidth(minTreeWidth);
    sinkTree->setMinimumHeight(minTreeHeight);
    sinkTree->setContextMenuPolicy(Qt::CustomContextMenu);

    m_operatorFrameSplitter->addWidget(opTree);
    m_displayFrameSplitter->addWidget(sinkTree);

    QObject::connect(opTree, &QWidget::customContextMenuRequested,
                     m_q, [this, opTree, levelIndex] (QPoint pos) {
        doOperatorTreeContextMenu(opTree, pos, levelIndex);
    });

    QObject::connect(sinkTree, &QWidget::customContextMenuRequested,
                     m_q, [this, sinkTree, levelIndex] (QPoint pos) {
        doSinkTreeContextMenu(sinkTree, pos, levelIndex);
    });

    for (auto tree: trees.getObjectTrees())
    {
        tree->setEventWidget(m_q);
        tree->setUserLevel(levelIndex);

        // mouse interaction
        QObject::connect(tree, &QTreeWidget::itemClicked,
                         m_q, [this, levelIndex] (QTreeWidgetItem *node, int column) {
            onNodeClicked(reinterpret_cast<TreeNode *>(node), column, levelIndex);
            updateActions();
        });

        QObject::connect(tree, &QTreeWidget::itemDoubleClicked,
                         m_q, [this, levelIndex] (QTreeWidgetItem *node, int column) {
            onNodeDoubleClicked(reinterpret_cast<TreeNode *>(node), column, levelIndex);
        });

        // keyboard interaction changes the treewidgets current item
        QObject::connect(tree, &QTreeWidget::currentItemChanged,
                         m_q, [this, tree](QTreeWidgetItem *current, QTreeWidgetItem *previous)
                         {
                             (void) current;
                             (void) previous;
                             qDebug() << "currentItemChanged on" << tree;
                             // TODO: show the object info instead of clearing the widget
                             m_analysisWidget->getObjectInfoWidget()->clear();
                         });

        // inline editing via F2
        QObject::connect(tree, &QTreeWidget::itemChanged,
                         m_q, [this, levelIndex] (QTreeWidgetItem *item, int column) {
            onNodeChanged(reinterpret_cast<TreeNode *>(item), column, levelIndex);
        });

        TreeType treeType = (tree == opTree ? TreeType_Operator : TreeType_Sink);

        QObject::connect(tree, &QTreeWidget::itemExpanded,
                         m_q, [this, treeType] (QTreeWidgetItem *node) {

            if (void *voidObj = get_pointer<void>(node, DataRole_AnalysisObject))
            {
                qDebug() << "expanded analysisobject" << voidObj;
                m_expandedObjects[treeType].insert(voidObj);
            }

            if (void *voidObj = get_pointer<void>(node, DataRole_RawPointer))
            {
                qDebug() << "expanded raw pointer" << voidObj;
                m_expandedObjects[treeType].insert(voidObj);
            }
        });

        QObject::connect(tree, &QTreeWidget::itemCollapsed,
                         m_q, [this, treeType] (QTreeWidgetItem *node) {

            if (void *voidObj = get_pointer<void>(node, DataRole_AnalysisObject))
            {
                qDebug() << "collapsed analysisobject" << voidObj;
                m_expandedObjects[treeType].remove(voidObj);
            }

            if (void *voidObj = get_pointer<void>(node, DataRole_RawPointer))
            {
                qDebug() << "collapsed raw pointer" << voidObj;
                m_expandedObjects[treeType].remove(voidObj);
            }
        });

        QObject::connect(tree, &QTreeWidget::itemSelectionChanged,
                         m_q, [this] () {
            //qDebug() << "itemSelectionChanged on" << tree
            //    << ", new selected item count =" << tree->selectedItems().size();
            updateActions();
        });
    }
}

template<typename T>
static void expandObjectNodes(const QVector<UserLevelTrees> &treeVector, const T &objectsToExpand)
{
    const QVector<int> dataRoles = { DataRole_AnalysisObject, DataRole_RawPointer };

    for (auto trees: treeVector)
    {
        expand_tree_nodes(trees.operatorTree->invisibleRootItem(),
                          objectsToExpand[EventWidgetPrivate::TreeType_Operator],
                          0, dataRoles);

        expand_tree_nodes(trees.sinkTree->invisibleRootItem(),
                          objectsToExpand[EventWidgetPrivate::TreeType_Sink],
                          0, dataRoles);
    }
}

void EventWidgetPrivate::repopulate()
{
    if (!repopEnabled)
    {
        qDebug() << __PRETTY_FUNCTION__ << m_q << "repop not enabled -> return";
        return;
    }

    qDebug() << __PRETTY_FUNCTION__ << m_q;

    auto splitterSizes = m_operatorFrameSplitter->sizes();
    // clear

    for (auto trees: m_levelTrees)
    {
        trees.operatorTree->setParent(nullptr);
        trees.operatorTree->deleteLater();

        trees.sinkTree->setParent(nullptr);
        trees.sinkTree->deleteLater();
    }
    m_levelTrees.clear();
    Q_ASSERT(m_operatorFrameSplitter->count() == 0);
    Q_ASSERT(m_displayFrameSplitter->count() == 0);

    m_objectMap.clear();

    // populate
        // This populates m_d->m_levelTrees
        createView();

    for (auto trees: m_levelTrees)
    {
        // This populates the operator and display splitters
        appendTreesToView(trees);
    }

    s32 levelsToAdd = m_manualUserLevel - m_levelTrees.size();

    for (s32 i = 0; i < levelsToAdd; ++i)
    {
        s32 levelIndex = m_levelTrees.size();
        auto trees = createTrees(levelIndex);
        m_levelTrees.push_back(trees);
        appendTreesToView(trees);
    }

    if (splitterSizes.size() == m_operatorFrameSplitter->count())
    {
        // Restore the splitter sizes. As the splitters are synced via
        // splitterMoved() they both had the same sizes before.
        m_operatorFrameSplitter->setSizes(splitterSizes);
        m_displayFrameSplitter->setSizes(splitterSizes);
    }

    m_hiddenUserLevels = getAnalysis()->getUserLevelsHidden();
    m_hiddenUserLevels.resize(m_levelTrees.size());

    for (s32 idx = 0; idx < m_hiddenUserLevels.size(); ++idx)
    {
        m_levelTrees[idx].operatorTree->setVisible(!m_hiddenUserLevels[idx]);
        m_levelTrees[idx].sinkTree->setVisible(!m_hiddenUserLevels[idx]);
    }

    expandObjectNodes(m_levelTrees, m_expandedObjects);
    clearAllToDefaultNodeHighlights();
    updateActions();

    m_analysisWidget->getConditionWidget()->repopulate();

#ifndef NDEBUG
    qDebug() << __PRETTY_FUNCTION__ << this << "_-_-_-_-_-"
        << "objectMap contains " << m_objectMap.size() << "mappings";
#endif
}

void EventWidgetPrivate::addUserLevel()
{
    s32 levelIndex = m_levelTrees.size();
    auto trees = createTrees(levelIndex);
    m_levelTrees.push_back(trees);
    appendTreesToView(trees);
    m_manualUserLevel = levelIndex + 1;
}

void EventWidgetPrivate::removeUserLevel()
{
    Q_ASSERT(m_levelTrees.size() > 1);
    auto trees = m_levelTrees.last();
    m_levelTrees.pop_back();
    delete trees.operatorTree;
    delete trees.sinkTree;
    m_manualUserLevel = m_levelTrees.size();
}

s32 EventWidgetPrivate::getUserLevelForTree(QTreeWidget *tree)
{
    for (s32 userLevel = 0;
         userLevel < m_levelTrees.size();
         ++userLevel)
    {
        auto trees = m_levelTrees[userLevel];
        if (tree == trees.operatorTree || tree == trees.sinkTree)
        {
            return userLevel;
        }
    }

    return -1;
}

template<typename T, typename C>
QVector<std::shared_ptr<T>> objects_from_nodes(const C &nodes)
{
    QVector<std::shared_ptr<T>> result;

    for (const auto &node: nodes)
    {
        if (auto obj = get_shared_analysis_object<T>(node, DataRole_AnalysisObject))
            result.push_back(obj);
    }

    return result;
}

template<typename C>
AnalysisObjectVector objects_from_nodes(const C &nodes)
{
    return objects_from_nodes<AnalysisObject>(nodes);
}

/* Context menu for the operator tree views (top). */
void EventWidgetPrivate::doOperatorTreeContextMenu(QTreeWidget *tree, QPoint pos, s32 userLevel)
{
    //auto localSelectedObjects  = objects_from_nodes(tree->selectedItems());
    //auto activeObject = get_shared_analysis_object<AnalysisObject>(activeNode);
    Q_ASSERT(0 <= userLevel && userLevel < m_levelTrees.size());

    if (m_uniqueWidget) return;

    if (hasPendingConditionModifications())
    {
            qDebug() << __PRETTY_FUNCTION__ << "hasPendingConditionModifications() -> early return";
            return;
    }

    // Handle the top-left tree containing the modules and data extractors.
    if (userLevel == 0)
    {
        doDataSourceOperatorTreeContextMenu(tree, pos, userLevel);
        return;
    }

    auto make_menu_new = [this, userLevel](QMenu *parentMenu,
                                           const DirectoryPtr &destDir = DirectoryPtr())
    {
        auto menuNew = new QMenu(parentMenu);

        auto add_newOperatorAction =
            [this, parentMenu, menuNew, userLevel] (const QString &title,
                                                    auto op,
                                                    const DirectoryPtr &destDir) {
                auto icon = make_operator_icon(op.get());
                // New Operator
                menuNew->addAction(icon, title, parentMenu, [this, userLevel, op, destDir]() {
                    auto dialog = operator_editor_factory(
                        op, userLevel, ObjectEditorMode::New, destDir, m_q);

                    //POS dialog->move(QCursor::pos());
                    dialog->setAttribute(Qt::WA_DeleteOnClose);
                    dialog->show();
                    m_uniqueWidget = dialog;
                    clearAllTreeSelections();
                    clearAllToDefaultNodeHighlights();
                });
            };

        auto objectFactory = m_context->getAnalysis()->getObjectFactory();
        OperatorVector operators;

        for (auto operatorName: objectFactory.getOperatorNames())
        {
            OperatorPtr op(objectFactory.makeOperator(operatorName));
            operators.push_back(op);
        }

        // Sort operators by displayname
        std::sort(operators.begin(), operators.end(),
              [](const OperatorPtr &a, const OperatorPtr &b) {
                  return a->getDisplayName() < b->getDisplayName();
              });

        for (auto op: operators)
        {
            add_newOperatorAction(op->getDisplayName(), op, destDir);
        }

        menuNew->addSeparator();
        menuNew->addAction(
            QIcon(QSL(":/folder_orange.png")), QSL("Directory"),
            parentMenu, [this, userLevel, destDir]() {
                auto newDir = std::make_shared<Directory>();
                newDir->setObjectName("New Directory");
                newDir->setUserLevel(userLevel);
                newDir->setDisplayLocation(DisplayLocation::Operator);
                m_context->getAnalysis()->addDirectory(newDir);
                if (destDir)
                {
                    destDir->push_back(newDir);
                }
                repopulate();

                if (auto node = findNode(newDir))
                    node->setExpanded(true);

                if (auto node = findNode(newDir))
                    node->treeWidget()->editItem(node);
            });

        return menuNew;
    };

    auto globalSelectedObjects = getAllSelectedObjects();
    auto activeNode = tree->itemAt(pos);
    QMenu menu;

    if (activeNode)
    {
        if (activeNode->type() == NodeType_OutputPipe)
        {
            auto pipe = get_pointer<Pipe>(activeNode, DataRole_RawPointer);

            menu.addAction(QIcon(":/table.png"), QSL("Show Parameters"), [this, pipe]() {
                makeAndShowPipeDisplay(pipe);
            });
        }

        if (activeNode->type() == NodeType_Operator)
        {
            if (auto op = get_shared_analysis_object<OperatorInterface>(activeNode,
                                                                        DataRole_AnalysisObject))
            {
                if (op->getNumberOfOutputs() == 1)
                {
                    Pipe *pipe = op->getOutput(0);

                    menu.addAction(QIcon(":/table.png"), QSL("Show Parameters"), [this, pipe]() {
                        makeAndShowPipeDisplay(pipe);
                    });
                }

                menu.addAction(
                    QIcon(":/pencil.png"), QSL("Edit"), [this, userLevel, op]() {
                        auto dialog = operator_editor_factory(
                            op, userLevel, ObjectEditorMode::Edit, DirectoryPtr(), m_q);

                        //POS dialog->move(QCursor::pos());
                        dialog->setAttribute(Qt::WA_DeleteOnClose);
                        dialog->show();
                        m_uniqueWidget = dialog;
                        clearAllTreeSelections();
                        clearAllToDefaultNodeHighlights();
                    });

                menu.addAction(QIcon(QSL(":/document-rename.png")), QSL("Rename"), [activeNode] () {
                    if (auto tw = activeNode->treeWidget())
                    {
                        tw->editItem(activeNode);
                    }
                });
            }
        }

        if (auto dir = get_shared_analysis_object<Directory>(activeNode,
                                                             DataRole_AnalysisObject))
        {
            auto actionNew = menu.addAction(QSL("New"));
            actionNew->setMenu(make_menu_new(&menu, dir));
            auto before = menu.actions().value(0);
            menu.insertAction(before, actionNew);

            menu.addAction(QIcon(QSL(":/document-rename.png")), QSL("Rename"), [activeNode] () {
                if (auto tw = activeNode->treeWidget())
                {
                    tw->editItem(activeNode);
                }
            });
        }
    }
    else
    {
        auto actionNew = menu.addAction(QSL("New"));
        actionNew->setMenu(make_menu_new(&menu));
        auto before = menu.actions().value(0);
        menu.insertAction(before, actionNew);
    }

    // Copy/Paste
    {
        menu.addSeparator();

        QAction *action;

        action = menu.addAction(
            QIcon::fromTheme("edit-copy"), "Copy",
            [this, globalSelectedObjects] {
                copyToClipboard(globalSelectedObjects);
            }, QKeySequence::Copy);

        action->setEnabled(!globalSelectedObjects.isEmpty());

        action = menu.addAction(
            QIcon::fromTheme("edit-paste"), "Paste",
            [this, tree] {
                pasteFromClipboard(tree);
            }, QKeySequence::Paste);

        action->setEnabled(canPaste());
    }

    if (!globalSelectedObjects.isEmpty())
    {
        menu.addSeparator();

        menu.addAction(
            QIcon::fromTheme("edit-delete"), "Remove selected",
            [this, globalSelectedObjects] {
                removeObjects(globalSelectedObjects);
            });
    }

    if (!menu.isEmpty())
    {
        menu.exec(tree->mapToGlobal(pos));
    }
}

void EventWidgetPrivate::doDataSourceOperatorTreeContextMenu(QTreeWidget *tree,
                                                             QPoint pos,
                                                             s32 userLevel)
{
    /* Context menu for the top-left tree which contains modules and their
     * datasources. */

    assert(userLevel == 0);

    if (m_uniqueWidget) return;

    auto globalSelectedObjects = getAllSelectedObjects();
    auto activeNode = tree->itemAt(pos);

    QMenu menu;

    if (activeNode)
    {
        if (activeNode->type() == NodeType_Module)
        {
            auto menuNew = new QMenu(&menu);
            auto moduleConfig = get_pointer<ModuleConfig>(activeNode, DataRole_RawPointer);

            auto add_newDataSourceAction = [this, &menu, menuNew, moduleConfig, userLevel]
                (const QString &title, auto srcPtr) {
                    auto icon = make_datasource_icon(srcPtr.get());

                    menuNew->addAction(icon, title, &menu,
                                       [this, moduleConfig, srcPtr, userLevel]() {

                                           auto dialog = datasource_editor_factory(
                                               srcPtr, ObjectEditorMode::New, moduleConfig, m_q);

                                           assert(dialog);

                                           //POS dialog->move(QCursor::pos());
                                           dialog->setAttribute(Qt::WA_DeleteOnClose);
                                           dialog->show();
                                           m_uniqueWidget = dialog;
                                           clearAllTreeSelections();
                                           clearAllToDefaultNodeHighlights();
                                       });
                };

            // new data sources / filters
            auto objectFactory = m_context->getAnalysis()->getObjectFactory();
            QVector<SourcePtr> sources;

            for (auto sourceName: objectFactory.getSourceNames())
            {
                SourcePtr src(objectFactory.makeSource(sourceName));
                sources.push_back(src);
            }

            // Sort sources by displayname
            std::sort(sources.begin(), sources.end(),
                  [](const SourcePtr &a, const SourcePtr &b) {
                      return a->getDisplayName() < b->getDisplayName();
                  });


            for (auto src: sources)
            {
                add_newDataSourceAction(src->getDisplayName(), src);
            }

            // default data filters and "raw display" creation
            auto defaultExtractors = get_default_data_extractors(
                moduleConfig->getModuleMeta().typeName);

            if (!defaultExtractors.isEmpty())
            {
                menu.addAction(QSL("Generate default filters"), [this, moduleConfig] () {

                    QMessageBox box(
                        QMessageBox::Question,
                        QSL("Generate default filters"),
                        QSL("This action will generate extraction filters,"
                            ", calibrations and histograms for the selected module."
                            " Do you want to continue?"),
                        QMessageBox::Ok | QMessageBox::No,
                        m_q);

                    box.button(QMessageBox::Ok)->setText("Yes, generate filters");

                    if (box.exec() == QMessageBox::Ok)
                    {
                        generateDefaultFilters(moduleConfig);
                    }
                });
            }

            // Module Settings
            // TODO: move Module Settings into a separate dialog that contains
            // all the multievent settings combined
            menu.addAction(
                QIcon(QSL(":/gear.png")), QSL("Module Settings"),
                &menu, [this, moduleConfig]() {

                    auto analysis = m_context->getAnalysis();
                    auto moduleSettings = analysis->getVMEObjectSettings(
                        moduleConfig->getId());

                    ModuleSettingsDialog dialog(moduleConfig, moduleSettings, m_q);

                    if (dialog.exec() == QDialog::Accepted)
                    {
                        analysis->setVMEObjectSettings(
                            moduleConfig->getId(), dialog.getSettings());
                    }
                });

            auto actionNew = menu.addAction(QSL("New"));
            actionNew->setMenu(menuNew);
            auto before = menu.actions().value(0);
            menu.insertAction(before, actionNew);
        }

        if (activeNode->type() == NodeType_Source)
        {
            if (auto srcPtr = get_shared_analysis_object<SourceInterface>(activeNode,
                                                                          DataRole_AnalysisObject))
            {
                Q_ASSERT_X(srcPtr->getNumberOfOutputs() == 1,
                           "doOperatorTreeContextMenu",
                           "data sources with multiple outputs are not supported");

                auto moduleNode = activeNode->parent();
                ModuleConfig *moduleConfig = nullptr;

                if (moduleNode && moduleNode->type() == NodeType_Module)
                    moduleConfig = get_pointer<ModuleConfig>(moduleNode, DataRole_RawPointer);

                const bool isAttachedToModule = moduleConfig != nullptr;

                auto pipe = srcPtr->getOutput(0);

                if (isAttachedToModule)
                {
                    menu.addAction(QIcon(":/table.png"), QSL("Show Parameters"), [this, pipe]() {
                        makeAndShowPipeDisplay(pipe);
                    });
                }

                if (moduleConfig)
                {
                    menu.addAction(
                        QIcon(":/pencil.png"), QSL("Edit"),
                        [this, srcPtr, moduleConfig, userLevel]() {

                            auto dialog = datasource_editor_factory(
                                srcPtr, ObjectEditorMode::Edit, moduleConfig, m_q);

                            assert(dialog);

                            //POS dialog->move(QCursor::pos());
                            dialog->setAttribute(Qt::WA_DeleteOnClose);
                            dialog->show();
                            m_uniqueWidget = dialog;
                            clearAllTreeSelections();
                            clearAllToDefaultNodeHighlights();
                        });
                }
            }
        }
    }

    // Copy/Paste
    {
        menu.addSeparator();

        QAction *action;

        action = menu.addAction(
            QIcon::fromTheme("edit-copy"), "Copy",
            [this, globalSelectedObjects] {
                copyToClipboard(globalSelectedObjects);
            }, QKeySequence::Copy);

        action->setEnabled(!globalSelectedObjects.isEmpty());

        action = menu.addAction(
            QIcon::fromTheme("edit-paste"), "Paste",
            [this, tree] {
                pasteFromClipboard(tree);
            }, QKeySequence::Paste);

        action->setEnabled(canPaste());
    }

    if (!globalSelectedObjects.isEmpty())
    {
        menu.addSeparator();
        menu.addAction(
            QIcon::fromTheme("edit-delete"), "Remove selected",
            [this, globalSelectedObjects] {
                removeObjects(globalSelectedObjects);
            });
    }

    if (auto sourceTree = qobject_cast<DataSourceTree *>(tree))
    {
        // Allow deleting all objects below the "Unassigned" node in the
        // top left tree. This is where data sources that belonging to this
        // event but that have not been assigned to any module are shown.
        if (activeNode && activeNode == sourceTree->unassignedDataSourcesRoot)
        {
            QVector<QTreeWidgetItem *> children;
            for (int i=0; i<activeNode->childCount(); i++)
                children.push_back(activeNode->child(i));

            auto unassigned = objects_from_nodes(children);

            auto remove_unassigned_objects = [this, unassigned] ()
            {
                removeObjects(unassigned);
            };

            if (!unassigned.isEmpty())
            {
                menu.addAction(
                    QIcon::fromTheme(QSL("edit-delete")),
                    QSL("Remove unassigned data sources"),
                    remove_unassigned_objects);
            }
        }
    }

    if (!menu.isEmpty())
    {
        menu.exec(tree->mapToGlobal(pos));
    }
}

/* Context menu for the display/sink trees (bottom). */
void EventWidgetPrivate::doSinkTreeContextMenu(QTreeWidget *tree, QPoint pos, s32 userLevel)
{
    Q_ASSERT(0 <= userLevel && userLevel < m_levelTrees.size());

    if (m_uniqueWidget) return;

    if (hasPendingConditionModifications())
    {
            qDebug() << __PRETTY_FUNCTION__ << "hasPendingConditionModifications() -> early return";
            return;
    }

    auto make_menu_new = [this, userLevel](QMenu *parentMenu,
                                           const DirectoryPtr &destDir = DirectoryPtr())
    {
        auto menuNew = new QMenu(parentMenu);

        auto add_newOperatorAction =
            [this, parentMenu, menuNew, userLevel] (const QString &title,
                                                    auto op,
                                                    const DirectoryPtr &destDir) {
                auto icon = make_operator_icon(op.get());
                // New Operator
                menuNew->addAction(icon, title, parentMenu, [this, userLevel, op, destDir]() {
                    auto dialog = operator_editor_factory(
                        op, userLevel, ObjectEditorMode::New, destDir, m_q);

                    //POS dialog->move(QCursor::pos());
                    dialog->setAttribute(Qt::WA_DeleteOnClose);
                    dialog->show();
                    m_uniqueWidget = dialog;
                    clearAllTreeSelections();
                    clearAllToDefaultNodeHighlights();
                });
            };

        auto objectFactory = m_context->getAnalysis()->getObjectFactory();
        OperatorVector operators;

        for (auto operatorName: objectFactory.getSinkNames())
        {
            OperatorPtr op(objectFactory.makeSink(operatorName));
            operators.push_back(op);
        }

        // Sort operators by displayname
        std::sort(operators.begin(), operators.end(),
              [](const OperatorPtr &a, const OperatorPtr &b) {
                  return a->getDisplayName() < b->getDisplayName();
              });

        for (auto op: operators)
        {
            add_newOperatorAction(op->getDisplayName(), op, destDir);
        }

        menuNew->addSeparator();
        menuNew->addAction(
            QIcon(QSL(":/folder_orange.png")), QSL("Directory"),
            parentMenu, [this, userLevel, destDir]() {
                auto newDir = std::make_shared<Directory>();
                newDir->setObjectName("New Directory");
                newDir->setUserLevel(userLevel);
                newDir->setDisplayLocation(DisplayLocation::Sink);
                m_context->getAnalysis()->addDirectory(newDir);
                if (destDir)
                {
                    destDir->push_back(newDir);
                }
                repopulate();

                if (auto node = findNode(newDir))
                    node->setExpanded(true);

                if (auto node = findNode(newDir))
                    node->treeWidget()->editItem(node);
            });

        return menuNew;
    };

    auto globalSelectedObjects = getAllSelectedObjects();
    auto activeNode = tree->itemAt(pos);

    QMenu menu;


    if (activeNode)
    {
        if (activeNode->type() == NodeType_Histo1D)
        {
            Histo1DWidgetInfo widgetInfo = getHisto1DWidgetInfoFromNode(activeNode);
            Q_ASSERT(widgetInfo.sink);

            if (widgetInfo.histoAddress < widgetInfo.histos.size())
            {
                menu.addAction(QSL("Open Histogram"), m_q, [this, widgetInfo]() {

                    if (!m_context->hasObjectWidget(widgetInfo.sink.get())
                        || QGuiApplication::keyboardModifiers() & Qt::ControlModifier)
                    {
                        auto widget = new Histo1DWidget(widgetInfo.histos);
                        widget->setContext(m_context);

                        if (widgetInfo.calib)
                        {
                            widget->setCalibration(widgetInfo.calib);
                        }

                        {
                            auto context = m_context;
                            widget->setSink(widgetInfo.sink, [context]
                                            (const std::shared_ptr<Histo1DSink> &sink) {
                                                context->analysisOperatorEdited(sink);
                                            });
                        }

                        widget->selectHistogram(widgetInfo.histoAddress);

                        m_context->addObjectWidget(widget, widgetInfo.sink.get(),
                                                   widgetInfo.sink->getId().toString());
                    }
                    else if (auto widget = qobject_cast<Histo1DWidget *>(
                            m_context->getObjectWidget(widgetInfo.sink.get())))
                    {
                        widget->selectHistogram(widgetInfo.histoAddress);
                        show_and_activate(widget);
                    }
                });

                menu.addAction(
                    QSL("Open Histogram in new window"), m_q, [this, widgetInfo]() {

                        auto widget = new Histo1DWidget(widgetInfo.histos);
                        widget->setContext(m_context);

                        if (widgetInfo.calib)
                        {
                            widget->setCalibration(widgetInfo.calib);
                        }

                        {
                            auto context = m_context;
                            widget->setSink(widgetInfo.sink, [context]
                                            (const std::shared_ptr<Histo1DSink> &sink) {
                                                context->analysisOperatorEdited(sink);
                                            });
                        }

                        widget->selectHistogram(widgetInfo.histoAddress);

                        m_context->addObjectWidget(widget, widgetInfo.sink.get(),
                                                   widgetInfo.sink->getId().toString());
                    });
            }
        }

        if (activeNode->type() == NodeType_Histo1DSink)
        {
            Histo1DWidgetInfo widgetInfo = getHisto1DWidgetInfoFromNode(activeNode);
            Q_ASSERT(widgetInfo.sink);

            if (widgetInfo.histoAddress < widgetInfo.histos.size())
            {

                menu.addAction(QSL("Open 1D List View"), m_q, [this, widgetInfo]() {
                    // always creates a new window
                    auto widget = new Histo1DWidget(widgetInfo.histos);
                    widget->setContext(m_context);

                    if (widgetInfo.calib)
                    {
                        widget->setCalibration(widgetInfo.calib);
                    }

                    {
                        auto context = m_context;
                        widget->setSink(widgetInfo.sink, [context]
                                        (const std::shared_ptr<Histo1DSink> &sink) {
                            context->analysisOperatorEdited(sink);
                        });
                    }

                    m_context->addObjectWidget(widget, widgetInfo.sink.get(),
                                               widgetInfo.sink->getId().toString());

                });
            }

            if (widgetInfo.histos.size())
            {
                menu.addAction(QSL("Open 2D Combined View"), m_q, [this, widgetInfo]() {
                    auto widget = new Histo2DWidget(widgetInfo.sink, m_context);
                    widget->setContext(m_context);
                    m_context->addWidget(widget,
                                         widgetInfo.sink->getId().toString() + QSL("_2dCombined"));
                });
            }
        }

        if (activeNode->type() == NodeType_Histo2DSink)
        {
            if (auto histoSink = qobject_cast<Histo2DSink *>(get_qobject(activeNode,
                                                                         DataRole_AnalysisObject)))
            {
                auto histo = histoSink->m_histo;
                if (histo)
                {
                    auto sinkPtr = std::dynamic_pointer_cast<Histo2DSink>(
                        histoSink->shared_from_this());

                    menu.addAction(QSL("Open Histogram"), m_q, [this, histo, sinkPtr, userLevel]() {

                        if (!m_context->hasObjectWidget(sinkPtr.get())
                            || QGuiApplication::keyboardModifiers() & Qt::ControlModifier)
                        {
                            auto histoPtr = sinkPtr->m_histo;
                            auto widget = new Histo2DWidget(histoPtr);

                            auto context = m_context;
                            auto eventId = sinkPtr->getEventId();

                            widget->setSink(
                                sinkPtr,
                                // addSinkCallback
                                [context, eventId, userLevel] (const std::shared_ptr<Histo2DSink> &sink) {
                                    context->addAnalysisOperator(eventId, sink, userLevel);
                                },
                                // sinkModifiedCallback
                                [context] (const std::shared_ptr<Histo2DSink> &sink) {
                                    context->analysisOperatorEdited(sink);
                                },
                                // makeUniqueOperatorNameFunction
                                [context] (const QString &name) {
                                    return make_unique_operator_name(context->getAnalysis(), name);
                                });

                            widget->setContext(m_context);

                            m_context->addObjectWidget(widget, sinkPtr.get(), sinkPtr->getId().toString());
                        }
                        else
                        {
                            m_context->activateObjectWidget(sinkPtr.get());
                        }
                    });

                    menu.addAction(
                        QSL("Open Histogram in new window"), m_q,
                        [this, histo, sinkPtr, userLevel]() {

                            auto histoPtr = sinkPtr->m_histo;
                            auto widget = new Histo2DWidget(histoPtr);

                            auto context = m_context;
                            auto eventId = sinkPtr->getEventId();

                            widget->setSink(
                                sinkPtr,
                                // addSinkCallback
                                [context, eventId, userLevel] (const std::shared_ptr<Histo2DSink> &sink) {
                                    context->addAnalysisOperator(eventId, sink, userLevel);
                                },
                                // sinkModifiedCallback
                                [context] (const std::shared_ptr<Histo2DSink> &sink) {
                                    context->analysisOperatorEdited(sink);
                                },
                                // makeUniqueOperatorNameFunction
                                [context] (const QString &name) {
                                    return make_unique_operator_name(context->getAnalysis(), name);
                                });

                            widget->setContext(m_context);

                            m_context->addObjectWidget(widget, sinkPtr.get(),
                                                       sinkPtr->getId().toString());
                        });
                }
            }
        }

        if (auto sinkPtr = get_shared_analysis_object<ExportSink>(activeNode,
                                                                  DataRole_AnalysisObject))
        {
            menu.addAction("Open Status Monitor", m_q, [this, sinkPtr]() {
                if (!m_context->hasObjectWidget(sinkPtr.get())
                    || QGuiApplication::keyboardModifiers() & Qt::ControlModifier)
                {
                    auto widget = new ExportSinkStatusMonitor(sinkPtr, m_context);
                    m_context->addObjectWidget(widget, sinkPtr.get(), sinkPtr->getId().toString());
                }
                else
                {
                    m_context->activateObjectWidget(sinkPtr.get());
                }
            });
        }

        if (auto dir = get_shared_analysis_object<Directory>(activeNode,
                                                             DataRole_AnalysisObject))
        {
            auto actionNew = menu.addAction(QSL("New"));
            actionNew->setMenu(make_menu_new(&menu, dir));
            auto before = menu.actions().value(0);
            menu.insertAction(before, actionNew);

            menu.addAction(QIcon(QSL(":/document-rename.png")), QSL("Rename"), [activeNode] () {
                if (auto tw = activeNode->treeWidget())
                {
                    tw->editItem(activeNode);
                }
            });
        }

        switch (activeNode->type())
        {
            case NodeType_Operator:
            case NodeType_Histo1DSink:
            case NodeType_Histo2DSink:
            case NodeType_Sink:
                if (auto op = get_shared_analysis_object<OperatorInterface>(activeNode,
                                                                            DataRole_AnalysisObject))
                {
                    menu.addSeparator();
                    // Edit Display Operator
                    menu.addAction(QIcon(":/pencil.png"), QSL("&Edit"), [this, userLevel, op]() {
                        auto dialog = operator_editor_factory(
                            op, userLevel, ObjectEditorMode::Edit, DirectoryPtr(), m_q);

                        //POS dialog->move(QCursor::pos());
                        dialog->setAttribute(Qt::WA_DeleteOnClose);
                        dialog->show();
                        m_uniqueWidget = dialog;
                        clearAllTreeSelections();
                        clearAllToDefaultNodeHighlights();
                    });
                }

                menu.addAction(QIcon(QSL(":/document-rename.png")), QSL("Rename"), [activeNode] () {
                    if (auto tw = activeNode->treeWidget())
                    {
                        tw->editItem(activeNode);
                    }
                });

                break;
        }
    }
    else
    {
        auto actionNew = menu.addAction(QSL("New"));
        actionNew->setMenu(make_menu_new(&menu));
        auto before = menu.actions().value(0);
        menu.insertAction(before, actionNew);
    }

    // Copy/Paste
    {
        menu.addSeparator();

        QAction *action;

        action = menu.addAction(
            QIcon::fromTheme("edit-copy"), "Copy",
            [this, globalSelectedObjects] {
                copyToClipboard(globalSelectedObjects);
            }, QKeySequence::Copy);

        action->setEnabled(!globalSelectedObjects.isEmpty());

        action = menu.addAction(
            QIcon::fromTheme("edit-paste"), "Paste",
            [this, tree] {
                pasteFromClipboard(tree);
            }, QKeySequence::Paste);

        action->setEnabled(canPaste());
    }

    // sink enable/disable
    {
        auto selectedSinks = objects_from_nodes<SinkInterface>(getAllSelectedNodes());

        if (!selectedSinks.isEmpty())
        {
            menu.addSeparator();

            menu.addAction("E&nable selected", [this, selectedSinks] {
                setSinksEnabled(selectedSinks, true);
            });

            menu.addAction("&Disable selected", [this, selectedSinks] {
                setSinksEnabled(selectedSinks, false);
            });
        }
    }

    if (!globalSelectedObjects.isEmpty())
    {
        menu.addSeparator();
        menu.addAction(
            QIcon::fromTheme("edit-delete"), "Remove selected",
            [this, globalSelectedObjects] {
                removeObjects(globalSelectedObjects);
            });
    }

    if (!menu.isEmpty())
    {
        menu.exec(tree->mapToGlobal(pos));
    }
}

void EventWidgetPrivate::setMode(Mode mode)
{
    auto oldMode = m_mode;
    m_mode = mode;
    modeChanged(oldMode, mode);
}

EventWidgetPrivate::Mode EventWidgetPrivate::getMode() const
{
    return m_mode;
}

void EventWidgetPrivate::modeChanged(Mode oldMode, Mode mode)
{
    qDebug() << __PRETTY_FUNCTION__
        << "oldMode=" << mode_to_string(oldMode)
        << "newMode=" << mode_to_string(mode);

    switch (mode)
    {
        case Default:
            {
                Q_ASSERT(m_inputSelectInfo.userLevel < m_levelTrees.size());
                clearAllToDefaultNodeHighlights();
            } break;

        case SelectInput:
            // highlight valid sources
            {
                Q_ASSERT(m_inputSelectInfo.userLevel < m_levelTrees.size());

                clearAllTreeSelections();

                const bool isSink = qobject_cast<SinkInterface *>(
                    m_inputSelectInfo.slot->parentOperator);

                for (auto &trees: m_levelTrees)
                {
                    if (isSink ||
                        (getUserLevelForTree(trees.operatorTree) <= m_inputSelectInfo.userLevel))
                    {
                        highlightValidInputNodes(trees.operatorTree->invisibleRootItem());
                    }
                }
            } break;
    }

    updateActions();
}

Analysis *EventWidgetPrivate::getAnalysis() const
{
    return m_context->getAnalysis();
}

static bool forward_path_exists(PipeSourceInterface *from, PipeSourceInterface *to)
{
    if (!from) return false;
    if (!to) return false;


    for (s32 oi = 0; oi < from->getNumberOfOutputs(); oi++)
    {
        auto outPipe = from->getOutput(oi);

        for (auto destSlot: outPipe->getDestinations())
        {
            if (destSlot->parentOperator == to)
                return true;
            if (destSlot->parentOperator && forward_path_exists(destSlot->parentOperator, to))
                return true;
        }
    }

    return false;
}

static bool is_valid_input_node(QTreeWidgetItem *node, Slot *slot,
                                QSet<PipeSourceInterface *> additionalInvalidSources)
{
    PipeSourceInterface *dstObject = slot->parentOperator;
    Q_ASSERT(dstObject);

    PipeSourceInterface *srcObject = nullptr;

    switch (node->type())
    {
        case NodeType_Operator:
            {
                srcObject = get_pointer<PipeSourceInterface>(node, DataRole_AnalysisObject);
                Q_ASSERT(srcObject);
            } break;
        case NodeType_OutputPipe:
        case NodeType_OutputPipeParameter:
            {
                auto pipe = get_pointer<Pipe>(node, DataRole_RawPointer);
                srcObject = pipe->source;
                Q_ASSERT(srcObject);
            } break;
    }

    bool result = false;

    if (srcObject == dstObject)
    {
        // do not allow direct self-connections! :)
        result = false;
    }
    else if (additionalInvalidSources.contains(srcObject))
    {
        // manually given pipe sources to ignore
        result = false;
    }
    else if (forward_path_exists(dstObject, srcObject))
    {
        result = false;
    }
    else if ((slot->acceptedInputTypes & InputType::Array)
        && (node->type() == NodeType_Operator || node->type() == NodeType_Source))
    {
        // Highlight operator and source nodes only if they have exactly a
        // single output.
        PipeSourceInterface *pipeSource = get_pointer<PipeSourceInterface>(node, DataRole_AnalysisObject);
        if (pipeSource->getNumberOfOutputs() == 1)
        {
            result = true;
        }
    }
    else if ((slot->acceptedInputTypes & InputType::Array)
             && node->type() == NodeType_OutputPipe)
    {
        result = true;
    }
    else if ((slot->acceptedInputTypes & InputType::Value)
             && node->type() == NodeType_OutputPipeParameter)
    {
        result = true;
    }

    return result;
}

void EventWidgetPrivate::highlightValidInputNodes(QTreeWidgetItem *node)
{
    if (is_valid_input_node(node, m_inputSelectInfo.slot, m_inputSelectInfo.additionalInvalidSources))
    {
        node->setBackground(0, ValidInputNodeColor);
    }

    for (s32 childIndex = 0; childIndex < node->childCount(); ++childIndex)
    {
        // recurse
        auto child = node->child(childIndex);
        highlightValidInputNodes(child);
    }
}

static bool isSourceNodeOf(QTreeWidgetItem *node, Slot *slot)
{
    PipeSourceInterface *srcObject = nullptr;

    switch (node->type())
    {
        case NodeType_Source:
        case NodeType_Operator:
            {
                srcObject = get_pointer<PipeSourceInterface>(node, DataRole_AnalysisObject);
                Q_ASSERT(srcObject);
            } break;

        case NodeType_OutputPipe:
        case NodeType_OutputPipeParameter:
            {
                auto pipe = get_pointer<Pipe>(node, DataRole_RawPointer);
                srcObject = pipe->source;
                Q_ASSERT(srcObject);
            } break;
    }

    bool result = false;

    if (slot->inputPipe->source == srcObject)
    {
        if (slot->paramIndex == Slot::NoParamIndex && node->type() != NodeType_OutputPipeParameter)
        {
            result = true;
        }
        else if (slot->paramIndex != Slot::NoParamIndex && node->type() == NodeType_OutputPipeParameter)
        {
            s32 nodeParamAddress = node->data(0, DataRole_ParameterIndex).toInt();
            result = (nodeParamAddress == slot->paramIndex);
        }
    }

    return result;
}

static bool isOutputNodeOf(QTreeWidgetItem *node, PipeSourceInterface *ps)
{
    assert(ps);
    OperatorInterface *dstObject = nullptr;

    switch (node->type())
    {
        case NodeType_Operator:
        case NodeType_Histo1DSink:
        case NodeType_Histo2DSink:
        case NodeType_Sink:
            {
                dstObject = get_pointer<OperatorInterface>(node, DataRole_AnalysisObject);
                Q_ASSERT(dstObject);
            } break;
    }

    bool result = false;

    if (dstObject)
    {
        for (s32 slotIndex = 0; slotIndex < dstObject->getNumberOfSlots(); ++slotIndex)
        {
            Slot *slot = dstObject->getSlot(slotIndex);

            if (slot->inputPipe)
            {
                for (s32 outputIndex = 0; outputIndex < ps->getNumberOfOutputs(); ++outputIndex)
                {
                    Pipe *pipe = ps->getOutput(outputIndex);
                    if (slot->inputPipe == pipe)
                    {
                        result = true;
                        break;
                    }
                }
            }
        }
    }

    return result;
}

// Returns true if this node or any of its children represent an input of the
// given operator.
static bool highlight_input_nodes(OperatorInterface *op, QTreeWidgetItem *node)
{
    assert(op);
    assert(node);

    bool result = false;

    for (s32 childIndex = 0; childIndex < node->childCount(); ++childIndex)
    {
        // recurse
        auto child = node->child(childIndex);
        result = highlight_input_nodes(op, child) || result;
    }

    if (result)
    {
        node->setBackground(0, ChildIsInputNodeOfColor);
    }

    for (s32 slotIndex = 0; slotIndex < op->getNumberOfSlots(); ++slotIndex)
    {
        Slot *slot = op->getSlot(slotIndex);
        if (slot->inputPipe && isSourceNodeOf(node, slot))
        {
            node->setBackground(0, InputNodeOfColor);
            result = true;
        }
    }

    return result;
}

// Returns true if this node or any of its children are connected to an output of the
// given pipe source.
static bool highlight_output_nodes(PipeSourceInterface *ps, QTreeWidgetItem *node)
{
    bool result = false;

    for (s32 childIndex = 0; childIndex < node->childCount(); ++childIndex)
    {
        // recurse
        auto child = node->child(childIndex);
        result = highlight_output_nodes(ps, child) || result;
    }

    if (result)
    {
        node->setBackground(0, ChildIsOutputNodeOfColor);
    }

    if (isOutputNodeOf(node, ps))
    {
        node->setBackground(0, OutputNodeOfColor);
        result = true;
    }

    return result;
}

void EventWidgetPrivate::highlightInputNodes(OperatorInterface *op)
{
    assert(op);

    for (auto trees: m_levelTrees)
    {
        highlight_input_nodes(op, trees.operatorTree->invisibleRootItem());
    }
}

void EventWidgetPrivate::highlightOutputNodes(PipeSourceInterface *ps)
{
    for (auto trees: m_levelTrees)
    {
        highlight_output_nodes(ps, trees.operatorTree->invisibleRootItem());
        highlight_output_nodes(ps, trees.sinkTree->invisibleRootItem());
    }
}

void EventWidgetPrivate::clearToDefaultNodeHighlights(QTreeWidgetItem *node)
{
    node->setBackground(0, QBrush());
    //node->setFlags(node->flags() & ~Qt::ItemIsUserCheckable);
    //node->setData(0, Qt::CheckStateRole, QVariant());

    for (s32 childIndex = 0; childIndex < node->childCount(); ++childIndex)
    {
        // recurse
        auto child = node->child(childIndex);
        clearToDefaultNodeHighlights(child);
    }

    switch (node->type())
    {
        case NodeType_Operator:
        case NodeType_Histo1DSink:
        case NodeType_Histo2DSink:
        case NodeType_Sink:
            {
                if (auto op = get_pointer<OperatorInterface>(node, DataRole_AnalysisObject))
                {
                    for (auto slotIndex = 0; slotIndex < op->getNumberOfSlots(); ++slotIndex)
                    {
                        Slot *slot = op->getSlot(slotIndex);

                        Q_ASSERT(slot);

                        if (!slot->isParamIndexInRange() && !slot->isOptional)
                        {
                            node->setBackground(0, MissingInputColor);
                            break;
                        }
                    }
                }
            } break;
    }

    switch (node->type())
    {
        case NodeType_Histo1DSink:
        case NodeType_Histo2DSink:
        case NodeType_Sink:
            {
                auto sink = get_pointer<SinkInterface>(node, DataRole_AnalysisObject);

                if (sink && !sink->isEnabled())
                {
                    auto font = node->font(0);
                    font.setStrikeOut(true);
                    node->setFont(0, font);
                }
            } break;
    }
}

void EventWidgetPrivate::clearAllToDefaultNodeHighlights()
{
    for (auto trees: m_levelTrees)
    {
        clearToDefaultNodeHighlights(trees.operatorTree->invisibleRootItem());
        clearToDefaultNodeHighlights(trees.sinkTree->invisibleRootItem());
    }
}

/* Adds checkboxes to the candidates of the given ConditionkLink. */
void EventWidgetPrivate::addConditionDecorations(const ConditionLink &cl)
{
    if (!cl) return;

    auto analysis = getAnalysis();
    auto candidates = get_apply_condition_candidates(cl.condition, analysis);

    for (const auto &op: candidates)
    {
        auto it = m_objectMap.find(op);

        if (it != m_objectMap.end())
        {
            if (!it->second)
            {
                qDebug() << __PRETTY_FUNCTION__ << op << "op eventId =" << op->getEventId()
                    << "op userlevel =" << op->getUserLevel();
            }
            assert(it->second);

            auto node = it->second;
            auto opCond  = analysis->getConditionLink(op);
            auto checked = ((opCond.condition == cl.condition
                            && opCond.subIndex == cl.subIndex)
                            ? Qt::Checked
                            : Qt::Unchecked);

            node->setFlags(node->flags() | Qt::ItemIsUserCheckable);
            node->setCheckState(0, checked);
        }
    }
}

/* Removes checkboxes for the candidates of the given ConditionkLink. */
void EventWidgetPrivate::removeConditionDecorations(const ConditionLink &cl)
{
    if (!cl) return;

    auto analysis = getAnalysis();
    auto candidates = get_apply_condition_candidates(cl.condition, analysis);

    for (const auto &op: candidates)
    {
        auto it = m_objectMap.find(op);

        if (it != m_objectMap.end())
        {
            assert(it->second);

            auto node = it->second;
            node->setFlags(node->flags() & ~Qt::ItemIsUserCheckable);
            node->setData(0, Qt::CheckStateRole, QVariant());
        }
    }
}

bool EventWidgetPrivate::hasPendingConditionModifications() const
{
    if (m_applyConditionInfo)
    {
        auto &cl  = m_applyConditionInfo;
        auto analysis = getAnalysis();
        auto clMods = get_condition_modifications(cl, analysis, m_objectMap);

        return clMods.hasModifications();
    }

    return false;
}

void EventWidgetPrivate::updateNodesForApplyConditionMode()
{
    auto &aci = m_applyConditionInfo;

    if (!aci) return;

    qDebug() << __PRETTY_FUNCTION__ << this
        << endl
        << "  condition is" << aci.condition.get()
        << endl
        << "  , with maxInputRank  =" << aci.condition->getMaximumInputRank()
        << " , with maxOutputRank =" << aci.condition->getMaximumOutputRank()
        << " , with rank =" << aci.condition->getRank()
        << endl
        << "  , objectFlags =" << to_string(aci.condition->getObjectFlags())
        << endl
        << "  candidates:"
        ;

    addConditionDecorations(aci);
}

void EventWidgetPrivate::onNodeClicked(TreeNode *node, int column, s32 userLevel)
{
    (void) column;
    (void) userLevel;

    auto objectInfoWidget = m_analysisWidget->getObjectInfoWidget();
    objectInfoWidget->clear();

    switch (node->type())
    {
        case NodeType_Source:
        case NodeType_Operator:
        case NodeType_Histo1DSink:
        case NodeType_Histo2DSink:
        case NodeType_Sink:
        case NodeType_Directory:
            if (auto obj = get_analysis_object(node, DataRole_AnalysisObject))
            {
                auto idMap = vme_analysis_common::build_id_to_index_mapping(m_q->getVMEConfig());
                auto indices = idMap.value(obj->getEventId());

                qDebug() << __PRETTY_FUNCTION__ << "click on object: id =" << obj->getId()
                    << ", class =" << obj->metaObject()->className()
                    << ", flags =" << to_string(obj->getObjectFlags())
                    << ", ulvl  =" << obj->getUserLevel()
                    << ", eventId =" << obj->getEventId()
                    << ", eventIndex=" << indices.eventIndex
                    ;

                emit m_q->objectSelected(obj);
                objectInfoWidget->setAnalysisObject(obj);
            }
            else
            {
                emit m_q->nonObjectNodeSelected(node);
            }
            break;

        case NodeType_Module:
            if (auto moduleConfig = get_pointer<ModuleConfig>(node, DataRole_RawPointer))
            {
                auto idMap = vme_analysis_common::build_id_to_index_mapping(m_q->getVMEConfig());
                auto indices = idMap.value(moduleConfig->getEventId());

                qDebug() << __PRETTY_FUNCTION__
                    << "click on Module" << node << moduleConfig
                    << ", eventId=" << moduleConfig->getEventId()
                    << ", eventIndex=" << indices.eventIndex
                    ;
                objectInfoWidget->setVMEConfigObject(moduleConfig);
            }
            break;
    }

    switch (m_mode)
    {
        case Default:
            {
                auto kmods = QGuiApplication::keyboardModifiers();

                if (!(kmods & (Qt::ControlModifier | Qt::ShiftModifier)))
                {
                    clearTreeSelectionsExcept(node->treeWidget());
                }

                clearAllToDefaultNodeHighlights();

                switch (node->type())
                {
                    case NodeType_Operator:
                    case NodeType_Histo1DSink:
                    case NodeType_Histo2DSink:
                    case NodeType_Sink:
                        {
                            auto op = get_pointer<OperatorInterface>(node, DataRole_AnalysisObject);
                            highlightInputNodes(op);

#if 0
                            qDebug() << "Object Info: id =" << op->getId()
                                << ", class =" << op->metaObject()->className()
                                << ", #slots =" << op->getNumberOfSlots();

                            for (s32 si = 0; si < op->getNumberOfSlots(); si++)
                            {
                                auto slot = op->getSlot(si);
                                QString inputObjectId = QSL("<none>");

                                if (slot->isConnected())
                                {
                                    inputObjectId = slot->inputPipe->getSource()->getId().toString();
                                }

                                qDebug() << " Slot" << si << ": isParamIndexInRange() =" << slot->isParamIndexInRange()
                                    << ", isConnected() =" << slot->isConnected()
                                    << ", sourceId =" << inputObjectId;
                            }
#endif

                        } break;
                }

                switch (node->type())
                {
                    case NodeType_Source:
                    case NodeType_Operator:
                        {
                            auto ps = get_pointer<PipeSourceInterface>(node, DataRole_AnalysisObject);
                            highlightOutputNodes(ps);
                        } break;
                }
            } break;

        case SelectInput:
            {
                clearTreeSelectionsExcept(node->treeWidget());

                const bool isSink = qobject_cast<SinkInterface *>(
                    m_inputSelectInfo.slot->parentOperator);

                if (is_valid_input_node(node, m_inputSelectInfo.slot,
                                     m_inputSelectInfo.additionalInvalidSources)
                    && (isSink || (getUserLevelForTree(node->treeWidget())
                                   <= m_inputSelectInfo.userLevel)))
                {
                    Slot *slot = m_inputSelectInfo.slot;
                    Q_ASSERT(slot);

                    Pipe *selectedPipe = nullptr;
                    s32 selectedParamIndex = Slot::NoParamIndex;

                    switch (node->type())
                    {
                        /* Click on a Source or Operator node: use output[0]
                         * and connect the whole array. */
                        case NodeType_Source:
                        case NodeType_Operator:
                            {
                                Q_ASSERT(slot->acceptedInputTypes & InputType::Array);

                                PipeSourceInterface *source = get_pointer<PipeSourceInterface>(
                                    node, DataRole_AnalysisObject);

                                selectedPipe       = source->getOutput(0);
                                selectedParamIndex = Slot::NoParamIndex;

                                //slot->connectPipe(source->getOutput(0), Slot::NoParamIndex);
                            } break;

                        /* Click on a specific output of an object. */
                        case NodeType_OutputPipe:
                            {
                                Q_ASSERT(slot->acceptedInputTypes & InputType::Array);
                                Q_ASSERT(slot->parentOperator);

                                selectedPipe       = get_pointer<Pipe>(node, DataRole_RawPointer);
                                selectedParamIndex = Slot::NoParamIndex;

                                //slot->connectPipe(pipe, Slot::NoParamIndex);
                            } break;

                        /* Click on a specific parameter index. */
                        case NodeType_OutputPipeParameter:
                            {
                                Q_ASSERT(slot->acceptedInputTypes & InputType::Value);

                                selectedPipe       = get_pointer<Pipe>(node, DataRole_RawPointer);
                                selectedParamIndex = node->data(0, DataRole_ParameterIndex).toInt();
                            } break;

                        InvalidDefaultCase;
                    }

                    Q_ASSERT(selectedPipe);
                    Q_ASSERT(m_inputSelectInfo.callback);

                    // tell the widget that initiated the select that we're done
                    if (m_inputSelectInfo.callback)
                    {
                        qDebug() << __PRETTY_FUNCTION__ << "invoking selectInputCallback:"
                            << slot << selectedPipe << selectedParamIndex;
                        m_inputSelectInfo.callback(slot, selectedPipe, selectedParamIndex);
                    }

                    // leave SelectInput mode
                    m_inputSelectInfo.callback = nullptr;
                    setMode(Default);
                }
            } break;
    }
}

void EventWidgetPrivate::onNodeDoubleClicked(TreeNode *node, int column, s32 userLevel)
{
    (void) column;

    if (node->type() == NodeType_Directory || node->type() == NodeType_Module)
    {
        node->setExpanded(!node->isExpanded());
        return;
    }

    if (hasPendingConditionModifications())
    {
            qDebug() << __PRETTY_FUNCTION__ << "hasPendingConditionModifications() -> early return";
            return;
    }

    if (m_mode == Default)
    {
        switch (node->type())
        {
            case NodeType_Histo1D:
                {
                    Histo1DWidgetInfo widgetInfo = getHisto1DWidgetInfoFromNode(node);
                    Q_ASSERT(widgetInfo.sink);

                    if (widgetInfo.histoAddress >= widgetInfo.histos.size())
                        break;

                    if (!widgetInfo.histos[widgetInfo.histoAddress])
                        break;

                    if (!m_context->hasObjectWidget(widgetInfo.sink.get())
                        || QGuiApplication::keyboardModifiers() & Qt::ControlModifier)
                    {
                        auto widget = new Histo1DWidget(widgetInfo.histos);
                        widget->setContext(m_context);

                        if (widgetInfo.calib)
                        {
                            widget->setCalibration(widgetInfo.calib);
                        }

                        {
                            auto context = m_context;
                            widget->setSink(widgetInfo.sink, [context] (
                                    const std::shared_ptr<Histo1DSink> &sink) {
                                context->analysisOperatorEdited(sink);
                            });
                        }

                        widget->selectHistogram(widgetInfo.histoAddress);

                        m_context->addObjectWidget(widget, widgetInfo.sink.get(),
                                                   widgetInfo.sink->getId().toString());
                    }
                    else if (auto widget = qobject_cast<Histo1DWidget *>(
                            m_context->getObjectWidget(widgetInfo.sink.get())))
                    {
                        widget->selectHistogram(widgetInfo.histoAddress);
                        show_and_activate(widget);
                    }
                } break;

            case NodeType_Histo1DSink:
                {
                    Histo1DWidgetInfo widgetInfo = getHisto1DWidgetInfoFromNode(node);
                    Q_ASSERT(widgetInfo.sink);

                    if (widgetInfo.histos.size())
                    {
                        if (!m_context->hasObjectWidget(widgetInfo.sink.get())
                            || QGuiApplication::keyboardModifiers() & Qt::ControlModifier)
                        {
                            auto widget = new Histo1DWidget(widgetInfo.histos);
                            widget->setContext(m_context);

                            if (widgetInfo.calib)
                            {
                                widget->setCalibration(widgetInfo.calib);
                            }

                            {
                                auto context = m_context;
                                widget->setSink(widgetInfo.sink,
                                                [context] (const std::shared_ptr<Histo1DSink> &sink) {
                                    context->analysisOperatorEdited(sink);
                                });
                            }

                            m_context->addObjectWidget(widget, widgetInfo.sink.get(),
                                                       widgetInfo.sink->getId().toString());
                        }
                        else
                        {
                            m_context->activateObjectWidget(widgetInfo.sink.get());
                        }
                    }
                } break;

            case NodeType_Histo2DSink:
                {
                    auto sinkPtr = std::dynamic_pointer_cast<Histo2DSink>(
                        get_pointer<Histo2DSink>(node, DataRole_AnalysisObject)->shared_from_this());

                    if (!sinkPtr->m_histo)
                        break;

                    if (!m_context->hasObjectWidget(sinkPtr.get())
                        || QGuiApplication::keyboardModifiers() & Qt::ControlModifier)
                    {
                        auto histoPtr = sinkPtr->m_histo;
                        auto widget = new Histo2DWidget(histoPtr);

                        auto context = m_context;
                        auto eventId = sinkPtr->getEventId();

                        widget->setSink(
                            sinkPtr,
                            // addSinkCallback
                            [context, eventId, userLevel] (const std::shared_ptr<Histo2DSink> &sink) {
                                context->addAnalysisOperator(eventId, sink, userLevel);
                            },
                            // sinkModifiedCallback
                            [context] (const std::shared_ptr<Histo2DSink> &sink) {
                                context->analysisOperatorEdited(sink);
                            },
                            // makeUniqueOperatorNameFunction
                            [context] (const QString &name) {
                                return make_unique_operator_name(context->getAnalysis(), name);
                        });

                        widget->setContext(m_context);

                        m_context->addObjectWidget(widget, sinkPtr.get(), sinkPtr->getId().toString());
                    }
                    else
                    {
                        m_context->activateObjectWidget(sinkPtr.get());
                    }
                } break;

            case NodeType_Sink:
                if (auto rms = get_shared_analysis_object<RateMonitorSink>(
                        node, DataRole_AnalysisObject))
                {
                    if (!m_context->hasObjectWidget(rms.get())
                        || QGuiApplication::keyboardModifiers() & Qt::ControlModifier)
                    {
                        auto context = m_context;

                        auto sinkModifiedCallback = [context] (const std::shared_ptr<RateMonitorSink> &sink)
                        {
                            context->analysisOperatorEdited(sink);
                        };

                        auto widget = new RateMonitorWidget(rms, sinkModifiedCallback);

                        widget->setPlotExportDirectory(
                            m_context->getWorkspacePath(QSL("PlotsDirectory")));

                        // Note: using a QueuedConnection here is a hack to
                        // make the UI refresh _after_ the analysis has been
                        // rebuilt.
                        // The call sequence is
                        //   sinkModifiedCallback
                        //   -> context->analysisOperatorEdited
                        //     -> analysis->setOperatorEdited
                        //     -> emit operatorEdited
                        //   -> analysis->beginRun.
                        // So with a direct connection the Widgets sinkModified
                        // is called before the analysis has been rebuilt in
                        // beginRun.
                        QObject::connect(
                            context->getAnalysis(), &Analysis::operatorEdited,
                            widget, [rms, widget] (const OperatorPtr &op)
                            {
                                if (op == rms)
                                    widget->sinkModified();
                            }, Qt::QueuedConnection);


                        context->addObjectWidget(widget, rms.get(), rms->getId().toString());
                    }
                    else
                    {
                        m_context->activateObjectWidget(rms.get());
                    }
                }
                else if (auto ex = get_shared_analysis_object<ExportSink>(node,
                                                                          DataRole_AnalysisObject))
                {
                    if (!m_context->hasObjectWidget(ex.get())
                        || QGuiApplication::keyboardModifiers() & Qt::ControlModifier)
                    {
                        auto widget = new ExportSinkStatusMonitor(ex, m_context);
                        m_context->addObjectWidget(widget, ex.get(), ex->getId().toString());
                    }
                    else
                    {
                        m_context->activateObjectWidget(ex.get());
                    }
                } break;

            case NodeType_OutputPipe:
                if (auto pipe = get_pointer<Pipe>(node, DataRole_RawPointer))
                {
                    makeAndShowPipeDisplay(pipe);
                } break;

            case NodeType_Operator:
                if (!m_uniqueWidget)
                {
                    if (auto op = get_shared_analysis_object<OperatorInterface>(
                            node, DataRole_AnalysisObject))
                    {
                        auto dialog = operator_editor_factory(
                            op, userLevel, ObjectEditorMode::Edit, DirectoryPtr(), m_q);

                        //POS dialog->move(QCursor::pos());
                        dialog->setAttribute(Qt::WA_DeleteOnClose);
                        dialog->show();
                        m_uniqueWidget = dialog;
                    }
                } break;

            case NodeType_Source:
                if (!m_uniqueWidget)
                {
                    if (auto srcPtr = get_shared_analysis_object<SourceInterface>(
                            node, DataRole_AnalysisObject))
                    {
                        Q_ASSERT_X(srcPtr->getNumberOfOutputs() == 1,
                                   "doOperatorTreeContextMenu",
                                   "data sources with multiple outputs are not supported");

                        auto moduleNode = node->parent();
                        ModuleConfig *moduleConfig = nullptr;

                        if (moduleNode && moduleNode->type() == NodeType_Module)
                            moduleConfig = get_pointer<ModuleConfig>(moduleNode, DataRole_RawPointer);

                        if (moduleConfig)
                        {
                            auto dialog = datasource_editor_factory(
                                srcPtr, ObjectEditorMode::Edit, moduleConfig, m_q);

                            assert(dialog);

                            //POS dialog->move(QCursor::pos());
                            dialog->setAttribute(Qt::WA_DeleteOnClose);
                            dialog->show();
                            m_uniqueWidget = dialog;
                        }
                    }
                } break;
        }
    }
}

void EventWidgetPrivate::onNodeChanged(TreeNode *node, int column, s32 userLevel)
{
    (void) userLevel;
    //qDebug() << __PRETTY_FUNCTION__ << node << column << userLevel << node->text(0);

    if (column != 0)
        return;

    switch (node->type())
    {
        case NodeType_Source:
        case NodeType_Operator:
        case NodeType_Histo1DSink:
        case NodeType_Histo2DSink:
        case NodeType_Sink:
        case NodeType_Directory:
            break;

        default:
            return;
    }

    //qDebug() << __PRETTY_FUNCTION__
    //    << "node =" << node << ", col =" << column << ", userLevel =" << userLevel;

    if (auto obj = get_pointer<AnalysisObject>(node, DataRole_AnalysisObject))
    {
        auto value    = node->data(0, Qt::EditRole).toString();
        bool modified = value != obj->objectName();

        //qDebug() << __PRETTY_FUNCTION__
        //    << "node =" << node
        //    << ", value =" << value
        //    << ", objName =" << obj->objectName()
        //    << ", modified =" << modified;

        if (modified)
        {
            obj->setObjectName(value);
            m_q->getAnalysis()->setModified(true);

            if (auto op = qobject_cast<OperatorInterface *>(obj))
            {
                node->setData(0, Qt::DisplayRole, QString("<b>%1</b> %2").arg(
                        op->getShortName(),
                        op->objectName()));
            }
            else
            {
                node->setData(0, Qt::DisplayRole, value);
            }
        }
    }
}

void EventWidgetPrivate::onNodeCheckStateChanged(QTreeWidget *tree,
                                                 QTreeWidgetItem *node, const QVariant &prev)
{
    qDebug() << __PRETTY_FUNCTION__ << this << tree
        << node << ", checkstate =" << node->data(0, Qt::CheckStateRole)
        << ", prev =" << prev;

    assert(m_applyConditionInfo);

    if (m_applyConditionInfo)
    {
        auto &cl  = m_applyConditionInfo;
        auto analysis = getAnalysis();
        auto clMods = get_condition_modifications(cl, analysis, m_objectMap);

        emit m_q->conditionLinksModified(cl, clMods.hasModifications());
    }
}

void EventWidgetPrivate::clearAllTreeSelections()
{
    for (UserLevelTrees trees: m_levelTrees)
    {
        for (auto tree: trees.getObjectTrees())
        {
            tree->clearSelection();
        }
    }
}

void EventWidgetPrivate::clearTreeSelectionsExcept(QTreeWidget *treeNotToClear)
{
    for (UserLevelTrees trees: m_levelTrees)
    {
        for (auto tree: trees.getObjectTrees())
        {
            if (tree != treeNotToClear)
            {
                tree->clearSelection();
            }
        }
    }
}

void EventWidgetPrivate::generateDefaultFilters(ModuleConfig *module)
{
    repopEnabled = false;

    {
        AnalysisPauser pauser(m_context);
        auto analysis = m_context->getAnalysis();
        add_default_filters(analysis, module);
    }

    repopEnabled = true;
    repopulate();

#if 1
    // This expands the module nodes where new objects where added. Not sure if
    // this is of much use or just plain annoying.
    if (!m_levelTrees.isEmpty())
    {
        if (auto node = find_node(m_levelTrees[0].operatorTree->invisibleRootItem(), module))
            node->setExpanded(true);

        if (auto node = find_node(m_levelTrees[0].sinkTree->invisibleRootItem(), module))
            node->setExpanded(true);
    }
#endif
}

PipeDisplay *EventWidgetPrivate::makeAndShowPipeDisplay(Pipe *pipe)
{
    bool showDecimals = true;

    // If the pipes input is a data source, meaning it is on level 0 and the
    // data is the result of data filter extraction, then do not show decimals
    // values but truncate to the raw integer value.
    // This basically truncates down to the extracted value without any added
    // random integer.
    //if (pipe && qobject_cast<SourceInterface *>(pipe->getSource()))
    //    showDecimals = false;

    auto widget = new PipeDisplay(m_context->getAnalysis(), pipe, showDecimals, m_q);

    QObject::connect(m_displayRefreshTimer, &QTimer::timeout, widget, &PipeDisplay::refresh);
    QObject::connect(pipe->source, &QObject::destroyed, widget, &QWidget::close);
    add_widget_close_action(widget);
    widget->move(QCursor::pos());
    widget->setAttribute(Qt::WA_DeleteOnClose);
    widget->show();
    return widget;
}

void EventWidgetPrivate::doPeriodicUpdate()
{
    /* If it's a replay: use timeticks
     * If it's DAQ: use elapsed walltime
     * Reason: if analysis efficiency is < 1.0 timeticks will be lost. Thus
     * using timeticks with a DAQ run may lead to very confusing numbers as
     * sometimes ticks will be lost, at other times they'll appear.
     */

    auto analysis = m_context->getAnalysis();
    bool isReplay = analysis->getRunInfo().isReplay;
    double dt_s = 0.0;
    double currentAnalysisTimeticks = analysis->getTimetickCount();

    if (isReplay)
    {
        dt_s = calc_delta0(currentAnalysisTimeticks, m_prevAnalysisTimeticks);
    }
    else
    {
        dt_s = PeriodicUpdateTimerInterval_ms / 1000.0;
    }

    periodicUpdateDataSourceTreeCounters(dt_s);
    periodicUpdateHistoCounters(dt_s);

    m_prevAnalysisTimeticks = currentAnalysisTimeticks;
}

void EventWidgetPrivate::periodicUpdateDataSourceTreeCounters(double dt_s)
{
    assert(m_context);

    if (!m_context->getMVMEStreamWorker()) return;

    auto analysis = m_context->getAnalysis();
    auto a2State = analysis->getA2AdapterState();

    auto vmeMap = analysis->getVMEIdToIndexMapping();
<<<<<<< HEAD
    assert(m_context);
    assert(m_context->getMVMEStreamWorker());
=======

>>>>>>> 2d4b4412
    auto counters = m_context->getMVMEStreamWorker()->getCounters();
    auto &prevCounters = m_prevStreamProcessorCounters;

    //
    // level 0: operator tree (Extractor hitcounts)
    //
    for (auto iter = QTreeWidgetItemIterator(m_levelTrees[0].operatorTree);
         *iter; ++iter)
    {
        auto node(*iter);

        if (node->type() == NodeType_Event)
        {
            auto eventConfig = qobject_cast<EventConfig *>(get_pointer<EventConfig>(
                    node, DataRole_RawPointer));
            assert(eventConfig);

            auto eventIndex = vmeMap.value(eventConfig->getId()).eventIndex;

            assert(eventIndex < MaxVMEEvents);

            if (eventIndex < 0 || eventIndex >= MaxVMEEvents)
                continue;

            auto rate = calc_delta0(
                counters.eventCounters[eventIndex],
                prevCounters.eventCounters[eventIndex]);
            rate /= dt_s;

            auto rateString = format_number(rate, QSL("cps"), UnitScaling::Decimal,
                                            0, 'g', 3);

            node->setText(0, QSL("%1 (hits=%2, rate=%3, dt=%4 s)")
                          .arg(eventConfig->objectName())
                          .arg(counters.eventCounters[eventIndex])
                          .arg(rateString)
                          .arg(dt_s)
                         );
        }

        if (node->type() == NodeType_Module)
        {
            auto moduleConfig = qobject_cast<ModuleConfig *>(get_pointer<ModuleConfig>(
                    node, DataRole_RawPointer));
            assert(moduleConfig);

            auto indices = vmeMap.value(moduleConfig->getId());

            assert(indices.eventIndex < MaxVMEEvents);
            assert(indices.moduleIndex < MaxVMEModules);

            if (indices.eventIndex < 0
                || indices.eventIndex >= MaxVMEEvents
                || indices.moduleIndex < 0
                || indices.moduleIndex >= MaxVMEEvents)
                continue;

            auto rate = calc_delta0(
                counters.moduleCounters[indices.eventIndex][indices.moduleIndex],
                prevCounters.moduleCounters[indices.eventIndex][indices.moduleIndex]);
            rate /= dt_s;

            auto rateString = format_number(rate, QSL("cps"), UnitScaling::Decimal,
                                            0, 'g', 3);

            node->setText(0, QSL("%1 (hits=%2, rate=%3, dt=%4 s)")
                          .arg(moduleConfig->objectName())
                          .arg(counters.moduleCounters[indices.eventIndex][indices.moduleIndex])
                          .arg(rateString)
                          .arg(dt_s)
                         );
        }

        if (node->type() == NodeType_Source)
        {
            auto source = qobject_cast<SourceInterface *>(get_pointer<PipeSourceInterface>(
                    node, DataRole_AnalysisObject));

            if (!source)
                continue;

            if (source->getModuleId().isNull()) // source not assigned to a module
                continue;

            auto ds_a2 = a2State->sourceMap.value(source, nullptr);

            if (!ds_a2)
                continue;

            auto hitCounts = to_qvector(ds_a2->hitCounts);

            if (hitCounts.size() != node->childCount())
                continue;

            auto &prevHitCounts = m_extractorCounters[source].hitCounts;

            prevHitCounts.resize(hitCounts.size());

            auto hitCountDeltas = calc_deltas0(hitCounts, prevHitCounts);
            auto hitCountRates = hitCountDeltas;
            std::for_each(hitCountRates.begin(), hitCountRates.end(),
                          [dt_s](double &d) { d /= dt_s; });

            Q_ASSERT(hitCounts.size() == node->childCount());

            QStringList paramNames;

            if (auto ex = qobject_cast<Extractor *>(source))
                paramNames = ex->getParameterNames();
            else if (auto ex = qobject_cast<ListFilterExtractor *>(source))
                paramNames = ex->getParameterNames();

            for (s32 addr = 0; addr < node->childCount(); ++addr)
            {
                Q_ASSERT(node->child(addr)->type() == NodeType_OutputPipeParameter);

                QString addrString = QSL("%1").arg(addr, 2);

                if (addr < paramNames.size())
                {
                    addrString += " " + paramNames[addr];
                }

                addrString.replace(QSL(" "), QSL("&nbsp;"));

                double hitCount = hitCounts[addr];
                auto childNode = node->child(addr);

                if (hitCount <= 0.0)
                {
                    childNode->setText(0, addrString);
                }
                else
                {
                    double rate = hitCountRates[addr];

                    if (!std::isfinite(rate)) rate = 0.0;

                    auto rateString = format_number(rate, QSL("cps"), UnitScaling::Decimal,
                                                    0, 'g', 3);

                    childNode->setText(0, QString("%1 (hits=%2, rate=%3, dt=%4 s)")
                                       .arg(addrString)
                                       .arg(hitCount)
                                       .arg(rateString)
                                       .arg(dt_s)
                                      );
                }
            }

            prevHitCounts = hitCounts;
        }
    }

    prevCounters = counters;
}

void EventWidgetPrivate::periodicUpdateHistoCounters(double dt_s)
{
    auto analysis = m_context->getAnalysis();
    auto a2State = analysis->getA2AdapterState();

    //
    // level > 0: display trees (histo counts)
    //
    for (auto trees: m_levelTrees)
    {
        for (auto iter = QTreeWidgetItemIterator(trees.sinkTree);
             *iter; ++iter)
        {
            auto node(*iter);

            if (node->type() == NodeType_Histo1DSink)
            {
                auto histoSink = qobject_cast<Histo1DSink *>(get_pointer<OperatorInterface>(
                        node, DataRole_AnalysisObject));

                if (!histoSink)
                    continue;

                if (histoSink->m_histos.size() != node->childCount())
                    continue;


                QVector<double> entryCounts;

                if (auto sinkData = get_runtime_h1dsink_data(*a2State, histoSink))
                {
                    entryCounts.reserve(sinkData->histos.size);
                    std::transform(std::begin(sinkData->histos), std::end(sinkData->histos),
                                   std::back_inserter(entryCounts),
                                   [] (const auto &histo) { return histo.entryCount; });
                }

                auto &prevEntryCounts = m_histo1DSinkCounters[histoSink].hitCounts;

                prevEntryCounts.resize(entryCounts.size());

                auto entryCountDeltas = calc_deltas0(entryCounts, prevEntryCounts);
                auto entryCountRates = entryCountDeltas;
                std::for_each(entryCountRates.begin(), entryCountRates.end(),
                              [dt_s](double &d) { d /= dt_s; });

                auto maxCount = std::min(entryCounts.size(), node->childCount());

                for (s32 addr = 0; addr < maxCount; ++addr)
                {
                    Q_ASSERT(node->child(addr)->type() == NodeType_Histo1D);

                    QString numberString = QString("%1").arg(addr, 2).replace(QSL(" "), QSL("&nbsp;"));

                    double entryCount = entryCounts[addr];
                    auto childNode = node->child(addr);

                    if (entryCount <= 0.0)
                    {
                        childNode->setText(0, numberString);
                    }
                    else
                    {
                        double rate = entryCountRates[addr];
                        if (std::isnan(rate)) rate = 0.0;

                        auto rateString = format_number(rate, QSL("cps"), UnitScaling::Decimal,
                                                        0, 'g', 3);

                        childNode->setText(0, QString("%1 (entries=%2, rate=%3, dt=%4 s)")
                                           .arg(numberString)
                                           .arg(entryCount)
                                           .arg(rateString)
                                           .arg(dt_s)
                                          );
                    }
                }

                prevEntryCounts = entryCounts;
            }
            else if (node->type() == NodeType_Histo2DSink)
            {
                auto sink = get_pointer<Histo2DSink>(node, DataRole_AnalysisObject);
                auto histo = sink ? sink->m_histo : nullptr;

                // hack: do not update node text while it is selected.
                // This may fix the issue where inline editing of the
                // histoname was overriden by these periodic timer udpates.

                if (histo && !node->isSelected())
                {
                    double entryCount = 0.0;

                    if (auto sinkData = get_runtime_h2dsink_data(*a2State, sink))
                        entryCount = sinkData->histo.entryCount;

                    auto &prevEntryCounts = m_histo2DSinkCounters[sink].hitCounts;
                    prevEntryCounts.resize(1);

                    double prevEntryCount = prevEntryCounts[0];

                    double countDelta = calc_delta0(entryCount, prevEntryCount);
                    double countRate = countDelta / dt_s;

                    if (entryCount <= 0.0)
                    {
                        node->setText(0, QString("<b>%1</b> %2")
                                      .arg(sink->getShortName())
                                      .arg(sink->objectName())
                                     );
                    }
                    else
                    {
                        if (std::isnan(countRate)) countRate = 0.0;

                        auto rateString = format_number(countRate, QSL("cps"), UnitScaling::Decimal,
                                                        0, 'g', 3);

                        node->setText(0, QString("<b>%1</b> %2 (entries=%3, rate=%4, dt=%5)")
                                      .arg(sink->getShortName())
                                      .arg(sink->objectName())
                                      .arg(entryCount, 0, 'g', 3)
                                      .arg(rateString)
                                      .arg(dt_s)
                                     );
                    }

                    prevEntryCounts[0] = entryCount;
                }
            }
        }
    }

}

QTreeWidgetItem *EventWidgetPrivate::getCurrentNode() const
{
    QTreeWidgetItem *result = nullptr;

    if (auto activeTree = qobject_cast<QTreeWidget *>(m_q->focusWidget()))
    {
        result = activeTree->currentItem();
    }

    return result;
}

/* Returns the concatenation of the individual tree selections.
 * Note that the results are not sorted in a specific way but reflect the ordering of the
 * unterlying Qt itemview selection mechanism. */
QList<QTreeWidgetItem *> EventWidgetPrivate::getAllSelectedNodes() const
{
    QList<QTreeWidgetItem *> result;

    for (const auto &trees: m_levelTrees)
    {
        result.append(trees.operatorTree->selectedItems());
        result.append(trees.sinkTree->selectedItems());
    }

    return result;
}

/* Returns the set of selected analysis objects across all userlevel tree widgets.
 * Note that the results are not sorted in a specific way but reflect the ordering of the
 * unterlying Qt itemview selection mechanism. */
AnalysisObjectVector EventWidgetPrivate::getAllSelectedObjects() const
{
    return objects_from_nodes(getAllSelectedNodes());
}

/* Returns the concatenation of the individual tree selections. Only top level nodes are
 * returned, meaning if a tree selection contains and object and its parent directory,
 * only the parent directory is added to the result.
 * Note that the results are not sorted in a specific way but reflect the ordering of the
 * unterlying Qt itemview selection mechanism. */
QList<QTreeWidgetItem *> EventWidgetPrivate::getTopLevelSelectedNodes() const
{
    QList<QTreeWidgetItem *> result;

    for (const auto &trees: m_levelTrees)
    {
        result.append(trees.operatorTree->getTopLevelSelectedNodes());
        result.append(trees.sinkTree->getTopLevelSelectedNodes());
    }

    return result;
}

/* Returns the set of selected top-level analysis objects across all userlevel tree widgets.
 * Note that the results are not sorted in a specific way but reflect the ordering of the
 * unterlying Qt itemview selection mechanism. */
AnalysisObjectVector EventWidgetPrivate::getTopLevelSelectedObjects() const
{
    return objects_from_nodes(getTopLevelSelectedNodes());
}

QVector<QTreeWidgetItem *> EventWidgetPrivate::getCheckedNodes(
    Qt::CheckState checkState, int checkStateColumn) const
{
    QVector<QTreeWidgetItem *> result;

    for (const auto &trees: m_levelTrees)
    {
        for (const auto &tree: trees.getObjectTrees())
        {
            get_checked_nodes(result, tree->invisibleRootItem(),
                              checkState, checkStateColumn);
        }
    }

    return result;
}

AnalysisObjectVector EventWidgetPrivate::getCheckedObjects(
    Qt::CheckState checkState, int checkStateColumn) const
{
    return objects_from_nodes(getCheckedNodes(checkState, checkStateColumn));
}

void EventWidgetPrivate::clearSelections()
{
    for (const auto &trees: m_levelTrees)
    {
        for (auto tree: trees.getObjectTrees())
        {
            tree->selectionModel()->clear();
        }
    }
}

static bool select_objects(QTreeWidgetItem *root, const AnalysisObjectSet &objects)
{
    bool didSelect = false;

    switch (root->type())
    {
        case NodeType_Source:
        case NodeType_Operator:
        case NodeType_Histo1DSink:
        case NodeType_Histo2DSink:
        case NodeType_Sink:
        case NodeType_Directory:
            {
                auto obj = get_shared_analysis_object<AnalysisObject>(root);

                if (objects.contains(obj))
                {
                    root->setSelected(true);
                    didSelect = true;
                }
            }
            break;

        default:
            break;
    }

    for (int ci = 0; ci < root->childCount(); ci++)
    {
        auto child = root->child(ci);
        if (select_objects(child, objects))
            root->setExpanded(true);
    }

    return didSelect;
}

void EventWidgetPrivate::selectObjects(const AnalysisObjectVector &objects)
{
    clearSelections();

    auto objectSet = to_set(objects);

    for (const auto &trees: m_levelTrees)
    {
        for (auto tree: trees.getObjectTrees())
        {
            auto root = tree->invisibleRootItem();
            select_objects(root, objectSet);
        }
    }
}

void EventWidgetPrivate::updateActions()
{
    m_actionExport->setEnabled(false);

    if (m_mode == Default)
    {
        m_actionExport->setEnabled(canExport());
    }
}

bool EventWidgetPrivate::canExport() const
{
    for (const auto &node: getAllSelectedNodes())
    {
        switch (node->type())
        {
            case NodeType_Source:
            case NodeType_Operator:
            case NodeType_Histo1DSink:
            case NodeType_Histo2DSink:
            case NodeType_Sink:
            case NodeType_Directory:
                return true;
        }
    }

    return false;
}

static const char *AnalysisLibraryFileFilter =
    "MVME Analysis Library Files (*.analysislib);; All Files (*.*)";

static const char *AnalysisLibraryFileExtension = ".analysislib";

void EventWidgetPrivate::actionExport()
{
    assert(canExport());

    // Step 0) Let the user pick a file
    auto path = m_context->getWorkspaceDirectory();

    if (path.isEmpty())
        path = QStandardPaths::standardLocations(QStandardPaths::DocumentsLocation).at(0);

    QString fileName = QFileDialog::getSaveFileName(m_q, QSL("Select file to export to"),
                                                    path, AnalysisLibraryFileFilter);

    if (fileName.isEmpty())
        return;

    QFileInfo fi(fileName);

    if (fi.completeSuffix().isEmpty())
        fileName += AnalysisLibraryFileExtension;

    // Step 1) Collect all objects that have to be written out
    auto analysis = m_context->getAnalysis();
    auto selectedObjects = getAllSelectedObjects();
    auto allObjects = order_objects(expand_objects(selectedObjects, analysis), analysis);

    qDebug() << __PRETTY_FUNCTION__
        << "#selected =" << selectedObjects.size()
        << ", #collected =" << allObjects.size();

    // Step 2) Create the JSON structures and the document
    ObjectSerializerVisitor sv;
    visit_objects(allObjects.begin(), allObjects.end(), sv);

    QJsonObject exportRoot;
    exportRoot["MVMEAnalysisExport"] = sv.finalize(analysis);

    QJsonDocument doc(exportRoot);

    qDebug() << __PRETTY_FUNCTION__
        << "exporting" << sv.objectCount() << "objects";

    // Step 3) Write to file
    // FIXME: replace with something that can give a specific error message for
    // this concrete file save operation instead of just a generic write error
    gui_write_json_file(fileName, doc);
}

void EventWidgetPrivate::actionImport()
{
    /* Global import without a specific target directory/userlevel or a
     * subselection of objects.
     * The following should happen:
     * Read in the file, check for version errors and create all contained objects.
     * Place them as is, without modifying userlevels or directories.
     * Regenerate unique IDs
     * Later: for each imported object check if an object of the same type and
     * name exists. If so append a suffix to the object name to make it unique.
     * Finally select the newly added objects.
     */
    qDebug() << __PRETTY_FUNCTION__;

    QString startPath = m_context->getWorkspaceDirectory();

    QString fileName = QFileDialog::getOpenFileName(m_q, QSL("Import analysis objects"),
                                                    startPath, AnalysisLibraryFileFilter);

    if (fileName.isEmpty())
        return;

    QJsonDocument doc(gui_read_json_file(fileName));
    auto exportRoot = doc.object();

    if (!exportRoot.contains("MVMEAnalysisExport"))
    {
        QMessageBox::critical(m_q, "File format error", "File format error");
        return;
    }

    auto importData = exportRoot["MVMEAnalysisExport"].toObject();

    try
    {
        auto analysis = m_context->getAnalysis();

        check_directory_consistency(analysis->getDirectories(), analysis);

        importData = convert_to_current_version(importData, m_context->getVMEConfig());
        auto objectStore = deserialize_objects(
            importData,
            analysis->getObjectFactory());

        check_directory_consistency(objectStore.directories);

        establish_connections(objectStore);

        generate_new_object_ids(objectStore.allObjects());

        // Assign all imported objects to the current event.

        for (auto &obj: objectStore.sources)
        {
            // Reset the data sources module id. This will make the source unassigned any
            // module and the user has to assign it later.
            obj->setEventId(QUuid());
            obj->setModuleId(QUuid());
        }

        for (auto &obj: objectStore.operators)
        {
            obj->setEventId(QUuid());
        }

        for (auto &obj: objectStore.directories)
        {
            obj->setEventId(QUuid());
        }

        check_directory_consistency(objectStore.directories);

        AnalysisPauser pauser(m_context);
        analysis->addObjects(objectStore);

        check_directory_consistency(analysis->getDirectories(), analysis);

        repopulate();
        selectObjects(objectStore.allObjects());
    }
    catch (const std::runtime_error &e)
    {
        QMessageBox::critical(m_q, "Import error", e.what());
    }
}

void EventWidgetPrivate::setSinksEnabled(const SinkVector &sinks, bool enabled)
{
    if (sinks.isEmpty())
        return;

    AnalysisPauser pauser(m_context);

    for (auto sink: sinks)
    {
        sink->setEnabled(enabled);
    }

    m_context->getAnalysis()->setModified(true);
    repopulate();
}

void EventWidgetPrivate::removeSinks(const QVector<SinkInterface *> sinks)
{
    if (sinks.isEmpty())
        return;

    AnalysisPauser pauser(m_context);

    for (auto sink: sinks)
    {
        m_context->getAnalysis()->removeOperator(sink);
    }

    repopulate();
    m_analysisWidget->updateAddRemoveUserLevelButtons();
}

void EventWidgetPrivate::removeDirectoryRecursively(const DirectoryPtr &dir)
{
    auto analysis = m_context->getAnalysis();
    auto objects = analysis->getDirectoryContents(dir);

    if (!objects.isEmpty())
    {
        AnalysisPauser pauser(m_context);
        analysis->removeDirectoryRecursively(dir);
    }
    else
    {
        analysis->removeDirectory(dir);
    }

    repopulate();
}

void EventWidgetPrivate::removeObjects(const AnalysisObjectVector &objects)
{
    m_analysisWidget->removeObjects(objects);
}

QTreeWidgetItem *EventWidgetPrivate::findNode(const AnalysisObjectPtr &obj)
{
    for (auto &trees: m_levelTrees)
    {
        if (auto node = find_node(trees.operatorTree->invisibleRootItem(), obj))
            return node;

        if (auto node = find_node(trees.sinkTree->invisibleRootItem(), obj))
            return node;
    }

    return nullptr;
}

QTreeWidgetItem *EventWidgetPrivate::findNode(const void *rawPtr)
{
    for (auto &trees: m_levelTrees)
    {
        if (auto node = find_node(trees.operatorTree->invisibleRootItem(), rawPtr))
            return node;

        if (auto node = find_node(trees.sinkTree->invisibleRootItem(), rawPtr))
            return node;
    }

    return nullptr;
}


void EventWidgetPrivate::copyToClipboard(const AnalysisObjectVector &objects)
{
    qDebug() << __PRETTY_FUNCTION__;

    QVector<QByteArray> idData;
    idData.reserve(objects.size());

    for (auto obj: objects)
    {
        idData.push_back(obj->getId().toByteArray());
    }

    QByteArray buffer;
    QDataStream stream(&buffer, QIODevice::WriteOnly);
    stream << idData;

    auto mimeData = new QMimeData;
    mimeData->setData(ObjectIdListMIMEType, buffer);

    QGuiApplication::clipboard()->setMimeData(mimeData);
}

bool EventWidgetPrivate::canPaste()
{
    auto clipboardData = QGuiApplication::clipboard()->mimeData();

    return clipboardData->hasFormat(ObjectIdListMIMEType);
}


} // ns ui
} // ns analysis<|MERGE_RESOLUTION|>--- conflicted
+++ resolved
@@ -2076,33 +2076,6 @@
         {
             QObject::disconnect(mod, &ConfigObject::modified, m_q, &EventWidget::repopulate);
             QObject::connect(mod, &ConfigObject::modified, m_q, &EventWidget::repopulate);
-<<<<<<< HEAD
-            auto moduleNode = make_module_node(mod);
-            eventNode->addChild(moduleNode);
-            moduleNode->setExpanded(m_expandedObjects[TreeType_Operator].contains(mod));
-
-            auto sources = analysis->getSourcesByModule(mod->getId());
-            std::sort(std::begin(sources), std::end(sources), qobj_ptr_natural_compare);
-
-#if 0
-            //#ifndef QT_NO_DEBUG
-            qDebug() << __PRETTY_FUNCTION__ << ">>>>> sources in order:";
-            for (auto source: sources)
-            {
-                qDebug() << source.get();
-            }
-            qDebug() << __PRETTY_FUNCTION__ << " <<<< end sources";
-#endif
-
-            for (auto source: sources)
-            {
-                auto sourceNode = make_datasource_node(source.get());
-                moduleNode->addChild(sourceNode);
-
-                assert(m_objectMap.count(source) == 0);
-                m_objectMap[source] = sourceNode;
-            }
-=======
 
             auto moduleNode = make_module_node(mod);
             eventNode->addChild(moduleNode);
@@ -2144,7 +2117,6 @@
 
             for (auto source: sources)
                 add_node(source);
->>>>>>> 2d4b4412
         }
     }
 
@@ -4515,12 +4487,7 @@
     auto a2State = analysis->getA2AdapterState();
 
     auto vmeMap = analysis->getVMEIdToIndexMapping();
-<<<<<<< HEAD
-    assert(m_context);
-    assert(m_context->getMVMEStreamWorker());
-=======
-
->>>>>>> 2d4b4412
+
     auto counters = m_context->getMVMEStreamWorker()->getCounters();
     auto &prevCounters = m_prevStreamProcessorCounters;
 

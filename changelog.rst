--- conflicted
+++ resolved
@@ -4,7 +4,6 @@
 Changelog
 ##################################################
 
-<<<<<<< HEAD
 Version 1.6.0-rc1
 -----------------
 * TODO: listfile writer buffer queue level display in DAQ mode
@@ -19,12 +18,8 @@
     histogram widget.
 
 
-Version 1.5.0-rc2
------------------
-=======
 Version 1.5.0
 -------------
->>>>>>> f31ef55c
 
 * [analysis]
 

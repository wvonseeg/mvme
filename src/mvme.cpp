--- conflicted
+++ resolved
@@ -18,15 +18,9 @@
  */
 #include "mvme.h"
 
-<<<<<<< HEAD
 #include "analysis/analysis.h"
 #include "analysis/analysis_ui.h"
 #include "analysis_info_widget.h"
-=======
-#include "ui_mvme.h"
-#include "vmusb_firmware_loader.h"
-#include "mvme_context.h"
->>>>>>> b462d5c0
 #include "config_ui.h"
 #include "daqcontrol_widget.h"
 #include "daqstats_widget.h"
@@ -39,14 +33,11 @@
 #include "mvme_listfile.h"
 #include "qt_util.h"
 #include "sis3153_util.h"
-<<<<<<< HEAD
 #include "util_zip.h"
 #include "vme_config_tree.h"
 #include "vme_debug_widget.h"
 #include "vme_script_editor.h"
 #include "vmusb_firmware_loader.h"
-=======
->>>>>>> b462d5c0
 
 #ifdef MVME_USE_GIT_VERSION_FILE
 #include "git_sha1.h"
@@ -67,13 +58,10 @@
 #include <QtNetwork>
 #include <QToolBar>
 #include <qwt_plot_curve.h>
-<<<<<<< HEAD
 #include <QVBoxLayout>
 #include <QMenuBar>
 #include <QApplication>
-=======
 #include <quazipfile.h>
->>>>>>> b462d5c0
 
 using namespace vats;
 
@@ -191,7 +179,6 @@
     m_d->actionHelpUpdateCheck = new QAction(QSL("Check for updates"), this);
     m_d->actionHelpUpdateCheck->setVisible(false); // TODO: enable update check at some point
 
-<<<<<<< HEAD
     //
     // connect actions
     //
@@ -221,16 +208,6 @@
         widget->show();
     });
     connect(m_d->actionToolAnalysisInfo,        &QAction::triggered, this, &MVMEMainWindow::onActionToolAnalysisInfo_triggered);
-=======
-mvme::mvme(QWidget *parent) :
-    QMainWindow(parent),
-    ui(new Ui::mvme)
-    , m_context(new MVMEContext(this, this))
-    , m_geometrySaver(new WidgetGeometrySaver(this))
-    , m_networkAccessManager(new QNetworkAccessManager(this))
-{
-    qDebug() << "main thread: " << QThread::currentThread();
->>>>>>> b462d5c0
 
     connect(m_d->actionHelpVMEScript,           &QAction::triggered, this, &MVMEMainWindow::onActionVMEScriptRef_triggered);
     connect(m_d->actionHelpAbout,               &QAction::triggered, this, &MVMEMainWindow::displayAbout);
@@ -238,7 +215,6 @@
     connect(m_d->actionHelpUpdateCheck,         &QAction::triggered, this, &MVMEMainWindow::onActionCheck_for_updates_triggered);
 
 
-<<<<<<< HEAD
     //
     // populate menus
     //
@@ -295,19 +271,6 @@
     connect(m_d->m_context, &MVMEContext::eventProcessorStateChanged, this, &MVMEMainWindow::updateActions);
     connect(m_d->m_context, &MVMEContext::modeChanged, this, &MVMEMainWindow::updateActions);
     connect(m_d->m_context, &MVMEContext::daqConfigChanged, this, &MVMEMainWindow::updateActions);
-=======
-    // create and initialize displays
-    ui->setupUi(this);
-    ui->actionCheck_for_updates->setVisible(false);
-
-    auto sisDebugAction = ui->menu_Tools->addAction(QSL("SIS3153 Debug Widget"));
-    connect(sisDebugAction, &QAction::triggered, this, [this]() {
-        auto widget = new SIS3153DebugWidget(m_context);
-        widget->setAttribute(Qt::WA_DeleteOnClose);
-        add_widget_close_action(widget);
-        widget->show();
-    });
->>>>>>> b462d5c0
 
     //
     // central widget consisting of DAQControlWidget, DAQConfigTreeWidget and DAQStatsWidget
@@ -337,13 +300,8 @@
         updateActions();
 
         // Create and open log and analysis windows.
-<<<<<<< HEAD
         onActionLog_Window_triggered();
         onActionAnalysis_UI_triggered();
-=======
-        on_actionLog_Window_triggered();
-        on_actionAnalysis_UI_triggered();
->>>>>>> b462d5c0
         // Focus the main window
         this->raise();
     });
@@ -522,11 +480,7 @@
 void MVMEMainWindow::closeEvent(QCloseEvent *event)
 {
     // Refuse to exit if DAQ is running.
-<<<<<<< HEAD
     if (m_d->m_context->getDAQState() != DAQState::Idle && m_d->m_context->getMode() == GlobalMode::DAQ)
-=======
-    if (m_context->getDAQState() != DAQState::Idle && m_context->getMode() == GlobalMode::DAQ)
->>>>>>> b462d5c0
     {
         QMessageBox msgBox(QMessageBox::Warning, QSL("DAQ is running"),
                            QSL("Data acquisition is currently active. Ignoring request to exit."),
@@ -537,11 +491,7 @@
     }
 
     // Handle modified DAQConfig
-<<<<<<< HEAD
     if (m_d->m_context->getConfig()->isModified())
-=======
-    if (m_context->getConfig()->isModified())
->>>>>>> b462d5c0
     {
         QMessageBox msgBox(QMessageBox::Question, QSL("Save DAQ configuration?"),
                            QSL("The current DAQ configuration has modifications. Do you want to save it?"),
@@ -564,11 +514,7 @@
     }
 
     // Handle modified AnalysisConfig
-<<<<<<< HEAD
     auto analysis = m_d->m_context->getAnalysis();
-=======
-    auto analysis = m_context->getAnalysis();
->>>>>>> b462d5c0
     if (analysis->isModified())
     {
         QMessageBox msgBox(QMessageBox::Question, QSL("Save analysis config?"),
@@ -877,11 +823,7 @@
         }
     }
 
-<<<<<<< HEAD
     QString path = m_d->m_context->getListFileOutputInfo().fullDirectory;
-=======
-    QString path = m_context->getListFileOutputInfo().fullDirectory;
->>>>>>> b462d5c0
 
     if (path.isEmpty())
     {
@@ -951,21 +893,12 @@
         }
 
         // save current replay state and set new listfile on the context object
-<<<<<<< HEAD
         bool wasReplaying = (m_d->m_context->getMode() == GlobalMode::ListFile
                              && m_d->m_context->getDAQState() == DAQState::Running);
 
         m_d->m_context->setReplayFile(listFile.release());
-=======
-        bool wasReplaying = (m_context->getMode() == GlobalMode::ListFile
-                             && m_context->getDAQState() == DAQState::Running);
->>>>>>> b462d5c0
-
-
-<<<<<<< HEAD
-=======
-
->>>>>>> b462d5c0
+
+
         // Check if there's an analysis file inside the zip archive and ask the
         // user if it should be loaded.
         {
@@ -985,11 +918,7 @@
 
                 if (box.exec() == QMessageBox::Yes)
                 {
-<<<<<<< HEAD
                     m_d->m_context->loadAnalysisConfig(&inFile, QSL("ZIP Archive"));
-=======
-                    m_context->loadAnalysisConfig(&inFile, QSL("ZIP Archive"));
->>>>>>> b462d5c0
                 }
             }
         }
@@ -1191,11 +1120,7 @@
 
 void MVMEMainWindow::updateWindowTitle()
 {
-<<<<<<< HEAD
     QDir wsDir(m_d->m_context->getWorkspaceDirectory());
-=======
-    QDir wsDir(m_context->getWorkspaceDirectory());
->>>>>>> b462d5c0
     QString workspaceDir(wsDir.dirName());
 
     QString title;
@@ -1323,11 +1248,7 @@
 
     connect(widget, &MVMEWidget::aboutToClose, this, [this]() {
         qDebug() << __PRETTY_FUNCTION__ << "diagnostics widget about to close";
-<<<<<<< HEAD
         QMetaObject::invokeMethod(m_d->m_context->getEventProcessor(), "removeDiagnostics", Qt::QueuedConnection);
-=======
-        QMetaObject::invokeMethod(m_context->getEventProcessor(), "removeDiagnostics", Qt::QueuedConnection);
->>>>>>> b462d5c0
     });
 
     connect(m_d->m_context, &MVMEContext::daqStateChanged, widget, [this, widget] (const DAQState &state) {
@@ -1471,11 +1392,7 @@
     return result;
 }
 
-<<<<<<< HEAD
 void MVMEMainWindow::onActionCheck_for_updates_triggered()
-=======
-void mvme::on_actionCheck_for_updates_triggered()
->>>>>>> b462d5c0
 {
 #if 1
     QStringList testFilenames =
@@ -1503,11 +1420,7 @@
     request.setUrl(UpdateCheckURL);
     request.setRawHeader("User-Agent", UpdateCheckUserAgent + GIT_VERSION_TAG);
 
-<<<<<<< HEAD
     auto reply = m_d->m_networkAccessManager->get(request);
-=======
-    auto reply = m_networkAccessManager->get(request);
->>>>>>> b462d5c0
 
 
     connect(reply, &QNetworkReply::finished, [this, reply]() {
@@ -1560,7 +1473,6 @@
     });
 }
 
-<<<<<<< HEAD
 void MVMEMainWindow::onActionToolAnalysisInfo_triggered()
 {
     auto widget = new AnalysisInfoWidget(m_d->m_context);
@@ -1571,9 +1483,6 @@
 }
 
 bool MVMEMainWindow::createNewOrOpenExistingWorkspace()
-=======
-bool mvme::createNewOrOpenExistingWorkspace()
->>>>>>> b462d5c0
 {
     do
     {
@@ -1627,15 +1536,9 @@
 {
     if (m_d->m_quitting) return;
 
-<<<<<<< HEAD
     auto globalMode = m_d->m_context->getMode();
     auto daqState = m_d->m_context->getDAQState();
     auto eventProcState = m_d->m_context->getEventProcessorState();
-=======
-    auto globalMode = m_context->getMode();
-    auto daqState = m_context->getDAQState();
-    auto eventProcState = m_context->getEventProcessorState();
->>>>>>> b462d5c0
 
     bool isDAQIdle = (daqState == DAQState::Idle);
 
